--- conflicted
+++ resolved
@@ -1,1359 +1,1354 @@
-//-----------------------------------------------------------------------------
-// Filename: SIPTransport.cs
-//
-// Description: SIP transport layer implementation. Handles different network
-// transport options, retransmits, timeouts and transaction matching.
-//
-// Author(s):
-// Aaron Clauson (aaron@sipsorcery.com)
-// 
-// History:
-// 14 Feb 2006  Aaron Clauson   Created, Dublin, Ireland.
-// 26 Apr 2008  Aaron Clauson   Added TCP support.
-// 16 Oct 2019  Aaron Clauson   Added IPv6 support.
-// 25 Oct 2019  Aaron Clauson   Added async options for sending requests and responses.
-// 30 Oct 2019  Aaron Clauson   Added support for reliable provisional responses as per RFC3262.
-//
-// License: 
-// BSD 3-Clause "New" or "Revised" License, see included LICENSE.md file.
-//-----------------------------------------------------------------------------
-
-using System;
-using System.Collections.Concurrent;
-using System.Collections.Generic;
-using System.Linq;
-using System.Net;
-using System.Net.Sockets;
-using System.Text;
-using System.Threading;
-using System.Threading.Tasks;
-using Microsoft.Extensions.Logging;
-using SIPSorcery.Sys;
-
-namespace SIPSorcery.SIP
-{
-    public delegate Task<SIPEndPoint> ResolveSIPUriDelegateAsync(SIPURI uri, bool preferIPv6, CancellationToken ct);
-    public delegate SIPEndPoint ResolveSIPUriFromCacheDelegate(SIPURI uri, bool preferIPv6);
-
-    public class SIPTransport : IDisposable
-    {
-        private const int MAX_QUEUEWAIT_PERIOD = 200;              // Maximum time to wait to check the message received queue if no events are received.
-        private const int MAX_INMESSAGE_QUEUECOUNT = 5000;          // The maximum number of messages that can be stored in the incoming message queue.
-        private const string RECEIVE_THREAD_NAME = "siptrans-recv";
-
-<<<<<<< HEAD
-        public static string m_allowedSIPMethods = SIPConstants.ALLOWED_SIP_METHODS;
-
-=======
->>>>>>> 6c2b1049
-        private static string m_looseRouteParameter = SIPConstants.SIP_LOOSEROUTER_PARAMETER;
-        public static IPAddress BlackholeAddress = IPAddress.Any;  // (IPAddress.Any is 0.0.0.0) Any SIP messages with this IP address will be dropped.
-
-        /// <summary>
-        /// Set to true to prefer IPv6 lookups of hostnames. By default IPv4 lookups will be performed.
-        /// </summary>
-        public bool PreferIPv6NameResolution = false;
-
-        private static ILogger logger = Log.Logger;
-
-        /// <summary>
-        /// Determines whether the transport later will queue incoming requests for processing on a separate thread of process
-        /// immediately on the same thread. Most SIP elements with the exception of Stateless Proxies will typically want to 
-        /// queue incoming SIP messages.
-        /// </summary>
-        private bool m_queueIncoming = true;
-
-        private bool m_transportThreadStarted = false;
-        private ConcurrentQueue<IncomingMessage> m_inMessageQueue = new ConcurrentQueue<IncomingMessage>();
-        private ManualResetEvent m_inMessageArrived = new ManualResetEvent(false);
-        private CancellationTokenSource m_cts = new CancellationTokenSource();
-        private bool m_closed = false;
-
-        /// <summary>
-        /// If true allows this class to attempt to create a new SIP channel if a required protocol
-        /// is missing. Set to false to prevent new channels being created on demand.
-        /// Note that when listening SIP end points are required they will always need to be
-        /// created manually.
-        /// </summary>
-        public bool CanCreateMissingChannels { get; set; } = true;
-
-        /// <summary>
-        /// List of the SIP channels that have been opened and are under management by this instance.
-        /// The dictionary key is channel ID (previously was a serialised SIP end point).
-        /// </summary>
-        private Dictionary<string, SIPChannel> m_sipChannels = new Dictionary<string, SIPChannel>();
-
-        internal SIPTransactionEngine m_transactionEngine;
-
-        /// <summary>
-        /// Default call to do DNS lookups for SIP URI's. Can be replaced for custom scenarios
-        /// and unit testing.
-        /// </summary>
-        internal ResolveSIPUriDelegateAsync ResolveSIPUriInternalAsync;
-
-        internal ResolveSIPUriFromCacheDelegate ResolveSIPUriFromCacheInternal;
-
-        public event SIPTransportRequestAsyncDelegate SIPTransportRequestReceived;
-        public event SIPTransportResponseAsyncDelegate SIPTransportResponseReceived;
-        public event STUNRequestReceivedDelegate STUNRequestReceived;
-
-        public event SIPTransportRequestTraceDelegate SIPRequestInTraceEvent;
-        public event SIPTransportRequestTraceDelegate SIPRequestOutTraceEvent;
-        public event SIPTransportResponseTraceDelegate SIPResponseInTraceEvent;
-        public event SIPTransportResponseTraceDelegate SIPResponseOutTraceEvent;
-        public event SIPTransportSIPBadMessageDelegate SIPBadRequestInTraceEvent;
-        public event SIPTransportSIPBadMessageDelegate SIPBadResponseInTraceEvent;
-        public event SIPTransactionRequestRetransmitDelegate SIPRequestRetransmitTraceEvent;
-        public event SIPTransactionResponseRetransmitDelegate SIPResponseRetransmitTraceEvent;
-
-        /// <summary>
-        /// If set this host name (or IP address) will be set whenever the transport layer is asked to
-        /// do a substitution on the Contact URI. The substitution is requested by a request or response
-        /// setting the Contact URI host to IPAddress.Any ("0.0.0.0") or IPAddress.IPV6.Any ("::0").
-        /// <code>
-        /// var sipRequest = GetRequest(
-        ///   method,
-        ///   uri,
-        ///   new SIPToHeader(
-        ///     null, 
-        ///     new SIPURI(uri.User, uri.Host, null, uri.Scheme, SIPProtocolsEnum.udp), 
-        ///     null),
-        ///   SIPFromHeader.GetDefaultSIPFromHeader(uri.Scheme));
-        ///   
-        /// // Set the Contact header to a default value that lets the transport layer know to update it
-        /// // when the sending socket is selected.
-        /// sipRequest.Header.Contact = new List&lt;SIPContactHeader&gt;() { SIPContactHeader.GetDefaultSIPContactHeader() };
-        /// </code>
-        /// </summary>
-        public string ContactHost;
-
-        /// <summary>
-        /// Optional callback function that can be set to customise the headers on an outbound SIP request.
-        /// The callback is called BEFORE applying <seealso cref="ContactHost"/> which means do not set
-        /// both if the callback is intended to set the Contact URI.
-        /// Parameters:
-        ///  - SIPEndPoint: The local SIP end point the request will be sent from.
-        ///  - SIPEndPoint: The remote SIP end point the request has been resolved to.
-        ///  - SIPRequest: The SIP request being sent.
-        /// Returns: If the result is non-null it will be used to replace the current SIP Header
-        /// instance on the SIP Request. If null the original header will be left in place.
-        /// </summary>
-        public Func<SIPEndPoint, SIPEndPoint, SIPRequest, SIPHeader> CustomiseRequestHeader;
-
-        /// <summary>
-        /// Optional function that can be set to customise the headers on an outbound SIP request.
-        /// The callback is called BEFORE applying <seealso cref="ContactHost"/> which means do not set
-        /// both if the callback is intended to set the Contact URI.
-        /// Parameters:
-        ///  - SIPEndPoint: The local SIP end point the request will be sent from.
-        ///  - SIPEndPoint: The remote SIP end point the request has been resolved to.
-        ///  - SIPRequest: The SIP request being sent.
-        /// Returns: If the result is non-null it will be used to replace the current SIP Header
-        /// instance on the SIP Request. If null the original header will be left in place.
-        /// </summary>
-        public Func<SIPEndPoint, SIPEndPoint, SIPResponse, SIPHeader> CustomiseResponseHeader;
-
-        /// <summary>
-        /// Warning: Do not set this property unless there is a specific problem with a remote
-        /// SIP User Agent accepting SIP retransmits. The effect of setting this property is
-        /// to only send each request and response for a transaction once, i.e. retransmits
-        /// timers firing will not cause additional sending of the requests or responses to be
-        /// put on the wire. SIP transaction processing will still occur as normal with the 
-        /// execption of not sending the retransmitted messages. It's also only likely to
-        /// be useful for cases where reliable transports, such as TCP and TLS, are being used,
-        /// since they are the ones where retransmits have been observed to be misidentified.
-        /// </summary>
-        /// <remarks>
-        /// For additional context see https://lists.cs.columbia.edu/pipermail/sip-implementors/2013-January/028817.html
-        /// and https://github.com/sipsorcery/sipsorcery/issues/370#issuecomment-739495726.
-        /// </remarks>
-        public bool DisableRetransmitSending
-        {
-            get
-            {
-                if (m_transactionEngine != null)
-                {
-                    return m_transactionEngine.DisableRetransmitSending;
-                }
-                else
-                {
-                    return false;
-                }
-            }
-            set
-            {
-                if (m_transactionEngine != null)
-                {
-                    m_transactionEngine.DisableRetransmitSending = value;
-                }
-            }
-        }
-
-        /// <summary>
-        /// Creates a SIP transport class with default DNS resolver and SIP transaction engine.
-        /// </summary>
-        public SIPTransport()
-        {
-            ResolveSIPUriInternalAsync = SIPDns.ResolveAsync;
-            ResolveSIPUriFromCacheInternal = SIPDns.ResolveFromCache;
-
-            //ResolveSIPEndPoint_External = SIPDNSManager.ResolveSIPService;
-            m_transactionEngine = new SIPTransactionEngine(this);
-            m_transactionEngine.SIPRequestRetransmitTraceEvent += (tx, req, count) => SIPRequestRetransmitTraceEvent?.Invoke(tx, req, count);
-            m_transactionEngine.SIPResponseRetransmitTraceEvent += (tx, resp, count) => SIPResponseRetransmitTraceEvent?.Invoke(tx, resp, count);
-        }
-
-        /// <summary>
-        /// Allows the transport layer to be created to operate in a stateless mode.
-        /// </summary>
-        /// <param name="stateless">If true the transport layer will NOT queue incoming messages
-        /// and will NOT use a transaction engine.</param>
-        public SIPTransport(bool stateless)
-        {
-            ResolveSIPUriInternalAsync = SIPDns.ResolveAsync;
-            ResolveSIPUriFromCacheInternal = SIPDns.ResolveFromCache;
-
-            if (stateless)
-            {
-                m_queueIncoming = false;
-            }
-            else
-            {
-                m_queueIncoming = true;
-                m_transactionEngine = new SIPTransactionEngine(this);
-                m_transactionEngine.SIPRequestRetransmitTraceEvent += (tx, req, count) => SIPRequestRetransmitTraceEvent?.Invoke(tx, req, count);
-                m_transactionEngine.SIPResponseRetransmitTraceEvent += (tx, resp, count) => SIPResponseRetransmitTraceEvent?.Invoke(tx, resp, count);
-            }
-        }
-
-        /// <summary>
-        /// Adds additional SIP Channels to the transport layer.
-        /// </summary>
-        public void AddSIPChannel(List<SIPChannel> sipChannels)
-        {
-            foreach (SIPChannel sipChannel in sipChannels)
-            {
-                AddSIPChannel(sipChannel);
-            }
-        }
-
-        /// <summary>
-        /// Adds an additional SIP Channel to the transport layer.
-        /// </summary>
-        public void AddSIPChannel(SIPChannel sipChannel)
-        {
-            try
-            {
-                m_sipChannels.Add(sipChannel.ID, sipChannel);
-
-                // Wire up the SIP transport to the SIP channel.
-                sipChannel.SIPMessageReceived += ReceiveMessage;
-
-                if (m_queueIncoming && !m_transportThreadStarted)
-                {
-                    // Starts tasks to process queued SIP messages.
-                    m_transportThreadStarted = true;
-                    Task.Factory.StartNew(ProcessReceiveQueue, TaskCreationOptions.LongRunning);
-                }
-            }
-            catch (Exception excp)
-            {
-                logger.LogError("Exception AddSIPChannel. " + excp.Message);
-                throw;
-            }
-        }
-
-        /// <summary>
-        /// Removes a single SIP channel from the transport layer.
-        /// </summary>
-        /// <param name="sipChannel">The SIP channel to remove.</param>
-        public void RemoveSIPChannel(SIPChannel sipChannel)
-        {
-            if (m_sipChannels.ContainsKey(sipChannel.ID))
-            {
-                m_sipChannels.Remove(sipChannel.ID);
-                sipChannel.SIPMessageReceived -= ReceiveMessage;
-            }
-        }
-
-        /// <summary>
-        /// Shuts down the SIP transport layer by closing all SIP channels and stopping long running tasks.
-        /// </summary>
-        public void Shutdown()
-        {
-            try
-            {
-                m_closed = true;
-                m_cts.Cancel();
-                m_inMessageArrived.Set();
-                m_transactionEngine?.Shutdown();
-
-                foreach (SIPChannel channel in m_sipChannels.Values)
-                {
-                    channel.Close();
-                }
-            }
-            catch (Exception excp)
-            {
-                logger.LogError("Exception SIPTransport Shutdown. " + excp.Message);
-            }
-        }
-
-        /// <summary>
-        /// Event handler for messages received on all SIP channels assigned to this transport. There 
-        /// are two distinct modes of operation for processing messages depending on whether the queue
-        /// incoming variable is set. If it is then new messages get added to a queue and are processed on
-        /// a separate thread. If not then the message is processed on the same thread that received the 
-        /// message. Generally only applications that do minimal processing, such as a stateless SIP Proxy,
-        /// should do without the queueing. The biggest blocking risk is DNS. If the message is processed
-        /// on the SIP channel thread and results in a DNS lookup then new receives could be blocked for 
-        /// up to 10s.
-        /// </summary>
-        /// <param name="sipChannel">The SIP channel that received the message.</param>
-        /// <param name="localEndPoint">The local end point the message was received on.</param>
-        /// <param name="remoteEndPoint">The remote end point the message came from.</param>
-        /// <param name="buffer">A buffer containing the received message.</param>
-        public Task ReceiveMessage(SIPChannel sipChannel, SIPEndPoint localEndPoint, SIPEndPoint remoteEndPoint, byte[] buffer)
-        {
-            try
-            {
-                if (!m_queueIncoming)
-                {
-                    return SIPMessageReceived(sipChannel, localEndPoint, remoteEndPoint, buffer);
-                }
-                else
-                {
-                    IncomingMessage incomingMessage = new IncomingMessage(sipChannel, localEndPoint, remoteEndPoint, buffer);
-
-                    // Keep the queue within size limits 
-                    if (m_inMessageQueue.Count >= MAX_INMESSAGE_QUEUECOUNT)
-                    {
-                        logger.LogWarning($"SIPTransport queue full new message from {remoteEndPoint} being discarded.");
-                    }
-                    else
-                    {
-                        m_inMessageQueue.Enqueue(incomingMessage);
-                    }
-
-                    m_inMessageArrived.Set();
-
-                    return Task.CompletedTask;
-                }
-            }
-            catch (Exception excp)
-            {
-                logger.LogError("Exception SIPTransport ReceiveMessage. " + excp);
-                throw;
-            }
-        }
-
-        /// <summary>
-        /// This function performs processing on a request to handle any actions that need to be taken based on the Route header.
-        /// </summary>
-        /// <remarks>
-        /// The main sections in the RFC3261 dealing with Route header processing are sections 12.2.1.1 for request processing and
-        /// 16.4 for proxy processing.
-        /// The steps to process requests for Route headers are:
-        ///  1. If route set is empty no further action is required, forward to destination resolved from request URI,
-        ///  2. If the request URI is identified as a value that was previously set as a Route by this SIP agent it means the
-        ///     previous hop was a strict router. Replace the request URI with the last Route header and go to next step,
-        ///  3. If the top most route header was set by this SIP agent then remove it and go to next step,
-        ///  4. If the top most route set does contain the lr parameter then forward to the destination resolved by it,
-        ///  5. If the top most route header does NOT contain the lr parameter is must be popped and inserted as the request URI
-        ///     and the original request URI must be added to the end of the route set, forward to destination resolved from request URI,
-        /// </remarks>
-        public void PreProcessRouteInfo(SIPRequest sipRequest)
-        {
-            // If there are no routes defined then there is nothing to do.
-            if (sipRequest.Header.Routes != null && sipRequest.Header.Routes.Length > 0)
-            {
-                // If this stack's route URI is being used as the request URI then it will have the loose route parameter (see remarks step 2).
-                if (sipRequest.URI.Parameters.Has(m_looseRouteParameter))
-                {
-                    foreach (SIPChannel sipChannel in m_sipChannels.Values)
-                    {
-                        if (sipChannel.IsChannelSocket(sipRequest.URI.Host))
-                        {
-                            // The request URI was this router's address so it was set by a strict router.
-                            // Replace the URI with the original SIP URI that is stored at the end of the route header.
-                            sipRequest.URI = sipRequest.Header.Routes.BottomRoute.URI;
-                            sipRequest.Header.Routes.RemoveBottomRoute();
-                        }
-                    }
-                }
-
-                // The possibility of a strict router on the previous hop has now been handled. 
-                if (sipRequest.Header.Routes != null && sipRequest.Header.Routes.Length > 0)
-                {
-                    // Check whether the top route header belongs to this proxy (see remarks step 3).
-                    if (!sipRequest.Header.Routes.TopRoute.IsStrictRouter)
-                    {
-                        foreach (SIPChannel sipChannel in m_sipChannels.Values)
-                        {
-                            // TODO: For IPAddress.Any have to check all available IP addresses not just listening one.
-                            if (sipChannel.IsChannelSocket(sipRequest.Header.Routes.TopRoute.URI.Host))
-                            {
-                                // Remove the top route as it belongs to this proxy.
-                                sipRequest.ReceivedRoute = sipRequest.Header.Routes.PopRoute();
-                                break;
-                            }
-                        }
-                    }
-
-                    // Check whether the top route header is a strict router and if so adjust the request accordingly (see remarks step 5).
-                    if (sipRequest.Header.Routes != null && sipRequest.Header.Routes.Length > 0)
-                    {
-                        if (sipRequest.Header.Routes.TopRoute.IsStrictRouter)
-                        {
-                            // Put the strict router's uri into the request URI and place the original request URI at the end of the route set.
-                            SIPRoute strictRoute = sipRequest.Header.Routes.PopRoute();
-                            SIPRoute uriRoute = new SIPRoute(sipRequest.URI);
-                            sipRequest.Header.Routes.AddBottomRoute(uriRoute);
-                            sipRequest.URI = strictRoute.URI;
-                        }
-                    }
-                }
-            }
-        }
-
-        /// <summary>
-        /// Allows raw bytes to be sent from one of the SIPTransport sockets. This should not be used for SIP payloads and instead is
-        /// provided to allow other types of payloads to be multiplexed on the SIP socket. Examples are sending NAT keep-alives and
-        /// STUN responses where it's useful to use the same socket as the SIP packets.
-        /// </summary>
-        /// <param name="localSIPEndPoint">The local SIP end point to do the send from. Must match the local end point of one of
-        /// the SIP transports channels.</param>
-        /// <param name="dstEndPoint">The destination end point to send the buffer to.</param>
-        /// <param name="buffer">The data buffer to send.</param>
-        public Task<SocketError> SendRawAsync(SIPEndPoint localSIPEndPoint, SIPEndPoint dstEndPoint, byte[] buffer)
-        {
-            if (localSIPEndPoint == null)
-            {
-                throw new ArgumentNullException("localSIPEndPoint", "The local SIP end point must be set for SendRaw.");
-            }
-            else if (dstEndPoint == null)
-            {
-                throw new ArgumentNullException("dstEndPoint", "The destination end point must be set for SendRaw.");
-            }
-            if (dstEndPoint.Address.Equals(BlackholeAddress))
-            {
-                // Ignore packet, it's destined for the blackhole.
-                return Task.FromResult(SocketError.Success);
-            }
-
-            SIPChannel sipChannel = m_sipChannels[localSIPEndPoint.ChannelID];
-            return sipChannel.SendAsync(dstEndPoint, buffer, false, localSIPEndPoint.ConnectionID);
-        }
-
-        /// <summary>
-        /// This send method does NOT wait if a DNS lookup is required. Instead it relies on the
-        /// SIP retransmit logic to avoid to re-attempt the send at pre-defined intervals.
-        /// This type of send is suitable for requests that are part of a transaction or for 
-        /// SIP Proxy servers that are relying on the remote SIP agent to retransmit requests.
-        /// </summary>
-        /// <param name="sipRequest">The SIP request to send.</param>
-        /// <returns>Will return InPorgress for a DNS cache miss. HostNotFound for a cache hit on a 
-        /// failure response. Otherwise the result of the send attempt.</returns>
-        public Task<SocketError> SendRequestAsync(SIPRequest sipRequest)
-        {
-            if (sipRequest == null)
-            {
-                throw new ArgumentNullException(nameof(sipRequest), "The SIP request must be set for SendRequest.");
-            }
-
-            // The lookup logic is designed to take advantage of the SIP retransmit mechanism. Rather
-            // than initiate the lookup and then wait for it to complete, which could take up to 20s
-            // in extreme cases, the lookup is put on it's own thread and then when ready the result
-            // will be used on the next SIP retransmit.
-
-            SIPURI lookupURI = (sipRequest.Header.Routes != null && sipRequest.Header.Routes.Length > 0) ?
-                sipRequest.Header.Routes.TopRoute.URI : sipRequest.URI;
-
-            var cacheResult = ResolveSIPUriFromCacheInternal(lookupURI, PreferIPv6NameResolution);
-
-            if (cacheResult == null)
-            {
-                // No existing success or failure entry in the cache. Initiate a lookup but DON'T wait for it.
-                _ = Task.Run(() => ResolveSIPUriInternalAsync(lookupURI, PreferIPv6NameResolution, m_cts.Token));
-
-                return Task.FromResult(SocketError.InProgress);
-            }
-            else if (cacheResult == SIPEndPoint.Empty)
-            {
-                return Task.FromResult(SocketError.HostNotFound);
-            }
-            else
-            {
-                return SendRequestAsync(cacheResult, sipRequest);
-            }
-        }
-
-        /// <summary>
-        /// Sends a SIP request. This method will attempt to find the most appropriate
-        /// local SIP channel to send the request on.
-        /// </summary>
-        /// <param name="sipRequest">The SIP request to send.</param>
-        /// <param name="waitForDns">If true the request will wait for any required DNS lookup to 
-        /// complete. This can potentially take many seconds. If false the DNS lookup will be
-        /// queued and the send will need to be called again.</param>
-        public async Task<SocketError> SendRequestAsync(SIPRequest sipRequest, bool waitForDns)
-        {
-            if (sipRequest == null)
-            {
-                throw new ArgumentNullException(nameof(sipRequest), "The SIP request must be set for SendRequest.");
-            }
-
-            if (!waitForDns)
-            {
-                // This overload attempts to use the DNS cache and if no hit it will
-                // initiate the DNS query but not wait for it.
-                return await SendRequestAsync(sipRequest).ConfigureAwait(false);
-            }
-            else
-            {
-                SIPURI lookupURI = (sipRequest.Header.Routes != null && sipRequest.Header.Routes.Length > 0) ?
-                    sipRequest.Header.Routes.TopRoute.URI : sipRequest.URI;
-
-                SIPEndPoint lookupResult = ResolveSIPUriFromCacheInternal(lookupURI, PreferIPv6NameResolution);
-
-                if (lookupResult == null)
-                {
-                    //logger.LogWarning($"SendRequestAsync DNS cache miss for {lookupURI}, doing DNS lookup.");
-
-                    lookupResult = await ResolveSIPUriInternalAsync(lookupURI, PreferIPv6NameResolution, m_cts.Token).ConfigureAwait(false);
-                }
-
-                if (lookupResult != null && lookupResult != SIPEndPoint.Empty)
-                {
-                    return await SendRequestAsync(lookupResult, sipRequest).ConfigureAwait(false);
-                }
-                else
-                {
-                    return SocketError.HostNotFound;
-                }
-            }
-        }
-
-        /// <summary>
-        /// Sends a SIP request asynchronously. This method will attempt to find the most appropriate
-        /// local SIP channel in this SIP transport to send the request on.
-        /// </summary>
-        /// <param name="dstEndPoint">The destination end point to send the request to.</param>
-        /// <param name="sipRequest">The SIP request to send.</param>
-        public Task<SocketError> SendRequestAsync(SIPEndPoint dstEndPoint, SIPRequest sipRequest)
-        {
-            if (dstEndPoint == null)
-            {
-                throw new ArgumentNullException(nameof(dstEndPoint), "The destination end point must be set for SendRequest.");
-            }
-            else if (sipRequest == null)
-            {
-                throw new ArgumentNullException(nameof(sipRequest), "The SIP request must be set for SendRequest.");
-            }
-            else if (dstEndPoint.Address.Equals(BlackholeAddress))
-            {
-                // Ignore packet, it's destined for the black-hole.
-                return Task.FromResult(SocketError.Success);
-            }
-
-            SIPChannel sipChannel = GetSIPChannelForDestination(dstEndPoint.Protocol, dstEndPoint.GetIPEndPoint(), sipRequest.SendFromHintChannelID, false);
-            SIPEndPoint sendFromSIPEndPoint = sipChannel.GetLocalSIPEndPointForDestination(dstEndPoint);
-
-            // Optional callback to allow the application to customise the outgoing SIP Request's headers.
-            if (CustomiseRequestHeader != null)
-            {
-                sipRequest.Header = CustomiseRequestHeader(sendFromSIPEndPoint, dstEndPoint, sipRequest) ?? sipRequest.Header;
-            }
-
-            // Once the channel has been determined check some specific header fields and replace the place holder end point.
-            sipRequest.Header = AdjustHeadersForEndPoint(sendFromSIPEndPoint, sipRequest.Header);
-
-            return SendRequestAsync(sipChannel, sendFromSIPEndPoint, dstEndPoint, sipRequest);
-        }
-
-        /// <summary>
-        /// Attempts to send a SIP request to the destination end point using the specified SIP channel.
-        /// </summary>
-        /// <param name="sipChannel">The SIP channel to use to send the SIP request.</param>
-        /// <param name="dstEndPoint">The destination to send the SIP request to.</param>
-        /// <param name="sipRequest">The SIP request to send.</param>
-        private Task<SocketError> SendRequestAsync(SIPChannel sipChannel, SIPEndPoint sendFromSIPEndPoint, SIPEndPoint dstEndPoint, SIPRequest sipRequest)
-        {
-            if (sipChannel == null)
-            {
-                throw new ArgumentNullException(nameof(sipChannel), "The SIP channel must be set for SendRequest.");
-            }
-            else if (dstEndPoint == null)
-            {
-                throw new ArgumentNullException(nameof(dstEndPoint), "The destination end point must be set for SendRequest.");
-            }
-            else if (sipRequest == null)
-            {
-                throw new ArgumentNullException(nameof(sipRequest), "The SIP request must be set for SendRequest.");
-            }
-            else if (dstEndPoint.Address.Equals(BlackholeAddress))
-            {
-                // Ignore packet, it's destined for the blackhole.
-                return Task.FromResult(SocketError.Success);
-            }
-
-            sipRequest.Header.ContentLength = (sipRequest.BodyBuffer != null) ? sipRequest.BodyBuffer.Length : 0;
-
-            SIPRequestOutTraceEvent?.Invoke(sendFromSIPEndPoint, dstEndPoint, sipRequest);
-
-            if (sipChannel.IsSecure)
-            {
-                return sipChannel.SendSecureAsync(dstEndPoint, sipRequest.GetBytes(), sipRequest.URI.HostAddress, true, sipRequest.SendFromHintConnectionID);
-            }
-            else
-            {
-                return sipChannel.SendAsync(dstEndPoint, sipRequest.GetBytes(), true, sipRequest.SendFromHintConnectionID);
-            }
-        }
-
-        /// <summary>
-        /// Add a SIP transaction to the engine which then keeps track of whether a response/acknowledgement has been received.
-        /// For UDP "reliably" means retransmitting the message up to eleven times.
-        /// If no response is received then periodic retransmits are made for up to T1 x 64 seconds (defaults to 30 seconds with 11 retransmits).
-        /// </summary>
-        /// <param name="sipTransaction">The SIP transaction encapsulating the SIP request or response that needs to be sent reliably.</param>
-        internal void AddTransaction(SIPTransaction sipTransaction)
-        {
-            if (sipTransaction == null)
-            {
-                throw new ArgumentNullException(nameof(sipTransaction), "The SIP transaction parameter must be set for AddTransaction.");
-            }
-
-            if (m_transactionEngine == null)
-            {
-                logger.LogWarning("SIP transport was requested to send a transaction in stateless mode (noop).");
-            }
-            else if (!m_transactionEngine.Exists(sipTransaction.TransactionId))
-            {
-                m_transactionEngine.AddTransaction(sipTransaction);
-            }
-        }
-
-        /// <summary>
-        /// This is a special send method that relies on the SIP transaction retransmit logic to avoid
-        /// blocking when a DNS request is required. This type of send is suitable for responses that 
-        /// are part of a transaction or for SIP Proxy servers that are relying on the remote 
-        /// SIP agent to retransmit requests.
-        /// </summary>
-        /// <param name="sipResponse">The SIP response to send.</param>
-        /// <returns>Will return InPorgress for a DNS cache miss. HostNotFound for a cache hit on a 
-        /// failure response. Otherwise the result of the send attempt.</returns>
-        public Task<SocketError> SendResponseAsync(SIPResponse sipResponse)
-        {
-            if (sipResponse == null)
-            {
-                throw new ArgumentNullException(nameof(sipResponse), "The SIP response must be set for SendResponse.");
-            }
-
-            // The lookup logic is designed to take advantage of the SIP retransmit mechanism. Rather
-            // than initiate the lookup and then wait for it to complete, which could take up to 20s
-            // in extreme cases, the lookup is put on it's own thread and then when ready the result
-            // will be used on the next SIP retransmit.
-
-            var topViaHeader = sipResponse.Header.Vias.TopViaHeader;
-            SIPURI topViaUri = new SIPURI(null, topViaHeader.ReceivedFromAddress, null, SIPSchemesEnum.sip, topViaHeader.Transport);
-
-            var cacheResult = ResolveSIPUriFromCacheInternal(topViaUri, PreferIPv6NameResolution);
-
-            if (cacheResult == null)
-            {
-                // No existing success or failure entry in the cache. Initiate a lookup but DON'T wait for it.
-                _ = Task.Run(() => ResolveSIPUriInternalAsync(topViaUri, PreferIPv6NameResolution, m_cts.Token).ConfigureAwait(false));
-
-                return Task.FromResult(SocketError.InProgress);
-            }
-            else if (cacheResult == SIPEndPoint.Empty)
-            {
-                return Task.FromResult(SocketError.HostNotFound);
-            }
-            else
-            {
-                return SendResponseAsync(cacheResult, sipResponse);
-            }
-        }
-
-        /// <summary>
-        /// Forwards a SIP response. There are two main cases for a SIP response to be forwarded:
-        /// - First case is when we have processed a request and are returning a response. In this case the response
-        ///   should be sent back on exactly the same socket the request came on.
-        /// - Second case is when we are acting as a Proxy and the response is on it's way back from the agent
-        ///   that processed the request. In this case it's highly likely the response needs to be forwarded to
-        ///   a different end point then the one it came from and it's also possible it will need to use a completely
-        ///   different channel to send on compared to the one it arrived on.
-        /// 
-        /// Forwarding logic:
-        /// - If the channel hints are set then an attempt will be made to use them to find an appropriate channel to
-        ///   send the response on. If the hinted channel can't be found or it is found but is the wrong protocol then
-        ///   move onto the next step,
-        /// - The information in the Top Via header will be used to find the best channel to forward the response on.
-        /// </summary>
-        /// <param name="sipResponse">The SIP response to send.</param>
-        /// <param name="waitForDns">If true the request will wait for any required DNS lookup to 
-        /// complete. This can potentially take many seconds. If false the DNS lookup will be
-        /// queued and the send will need to be called again.</param>
-        public async Task<SocketError> SendResponseAsync(SIPResponse sipResponse, bool waitForDns)
-        {
-            if (sipResponse == null)
-            {
-                throw new ArgumentNullException(nameof(sipResponse), "The SIP response must be set for SendResponseAsync.");
-            }
-            else if (sipResponse.Header.Vias?.TopViaHeader == null)
-            {
-                logger.LogWarning($"There was no top Via header on a SIP response from {sipResponse.RemoteSIPEndPoint} in SendResponseAsync, response dropped.");
-                return SocketError.Fault;
-            }
-            else
-            {
-                if (!waitForDns)
-                {
-                    // This overload attempts to use the DNS cache and if no hit it will
-                    // initiate the DNS query but not wait for it.
-                    return await SendResponseAsync(sipResponse).ConfigureAwait(false);
-                }
-                else
-                {
-                    var topViaHeader = sipResponse.Header.Vias.TopViaHeader;
-                    SIPURI topViaUri = new SIPURI(null, topViaHeader.ReceivedFromAddress, null, SIPSchemesEnum.sip, topViaHeader.Transport);
-
-                    var lookupResult = await ResolveSIPUriInternalAsync(topViaUri, PreferIPv6NameResolution, m_cts.Token).ConfigureAwait(false);
-
-                    if (lookupResult != null && lookupResult != SIPEndPoint.Empty)
-                    {
-                        return await SendResponseAsync(lookupResult, sipResponse).ConfigureAwait(false);
-                    }
-                    else
-                    {
-                        return SocketError.HostNotFound;
-                    }
-                }
-            }
-        }
-
-        /// <summary>
-        /// Asynchronously forwards a SIP response to the specified destination.
-        /// </summary>
-        /// <param name="dstEndPoint">The destination end point to send the response to.</param>
-        /// <param name="sipResponse">The SIP response to send.</param>
-        public Task<SocketError> SendResponseAsync(SIPEndPoint dstEndPoint, SIPResponse sipResponse)
-        {
-            if (dstEndPoint == null)
-            {
-                throw new ArgumentNullException(nameof(dstEndPoint), "The destination end point must be set for SendResponseAsync.");
-            }
-            else if (sipResponse == null)
-            {
-                throw new ArgumentNullException(nameof(sipResponse), "The SIP response must be set for SendResponseAsync.");
-            }
-
-            if (dstEndPoint != null && dstEndPoint.Address.Equals(BlackholeAddress))
-            {
-                // Ignore packet, it's destined for the black-hole.
-                return Task.FromResult(SocketError.Success);
-            }
-            else
-            {
-                // Once the destination is known determine the local SIP channel to reach it.
-                SIPChannel sendFromChannel = GetSIPChannelForDestination(dstEndPoint.Protocol, dstEndPoint.GetIPEndPoint(), sipResponse.SendFromHintChannelID, true);
-
-                if (sendFromChannel == null)
-                {
-                    logger.LogWarning($"An existing SIP channel could not be found to send response {sipResponse.ShortDescription}.");
-                    return Task.FromResult(SocketError.NotConnected);
-                }
-                else
-                {
-                    SIPEndPoint sendFromSIPEndPoint = sendFromChannel.GetLocalSIPEndPointForDestination(dstEndPoint);
-
-                    // Optional callback to allow the application to customise the outgoing SIP Response's headers.
-                    if (CustomiseResponseHeader != null)
-                    {
-                        sipResponse.Header = CustomiseResponseHeader(sendFromSIPEndPoint, dstEndPoint, sipResponse) ?? sipResponse.Header;
-                    }
-
-                    // Once the channel has been determined check some specific header fields and replace the place holder end point.
-                    sipResponse.Header = AdjustHeadersForEndPoint(sendFromSIPEndPoint, sipResponse.Header);
-
-                    sipResponse.Header.ContentLength = (sipResponse.BodyBuffer != null) ? sipResponse.BodyBuffer.Length : 0;
-
-                    SIPResponseOutTraceEvent?.Invoke(sendFromSIPEndPoint, dstEndPoint, sipResponse);
-
-                    // Now have a destination and sending channel, go ahead and forward.
-                    return sendFromChannel.SendAsync(dstEndPoint, sipResponse.GetBytes(), false, sipResponse.SendFromHintConnectionID);
-                }
-            }
-        }
-
-        /// <summary>
-        /// Checks specific SIP headers for "0.0.0.0" or "::0" strings and where found replaces them with the socket that the
-        /// request or response is being sent from. This mechanism is used to allow higher level agents to indicate they want to defer
-        /// the setting of those header fields to the transport class.
-        /// </summary>
-        /// <param name="sendFromSIPEndPoint">The IP end point the request or response is being sent from.</param>
-        /// <param name="header">The SIP header object to apply the adjustments to. The header object will be updated
-        /// in place with any header adjustments.</param>
-        private SIPHeader AdjustHeadersForEndPoint(SIPEndPoint sendFromSIPEndPoint, SIPHeader header)
-        {
-            IPEndPoint sendFromEndPoint = sendFromSIPEndPoint.GetIPEndPoint();
-
-            SIPHeader copy = null;
-
-            // Top Via header.
-            if (header.Vias.Length > 0)
-            {
-                copy = copy ?? header.Copy();
-                copy.Vias.Via[0].Host = sendFromEndPoint.Address.ToString();
-                copy.Vias.Via[0].Port = sendFromEndPoint.Port;
-            }
-
-            if (header.Vias.TopViaHeader.Transport != sendFromSIPEndPoint.Protocol)
-            {
-                copy = copy ?? header.Copy();
-                copy.Vias.Via[0].Transport = sendFromSIPEndPoint.Protocol;
-            }
-
-            // From header.
-            if (header.From.FromURI.Host.StartsWith(IPAddress.Any.ToString()) ||
-                header.From.FromURI.Host.StartsWith(IPAddress.IPv6Any.ToString()))
-            {
-                copy = copy ?? header.Copy();
-                copy.From.FromURI.Host = sendFromEndPoint.ToString();
-            }
-
-            // Contact header.
-            if (header.Contact != null && header.Contact.Count == 1)
-            {
-                if (!string.IsNullOrEmpty(ContactHost))
-                {
-                    // A custom ContactHost will always take precedence.
-                    copy = copy ?? header.Copy();
-                    if (IPAddress.TryParse(ContactHost, out _))
-                    {
-                        // If the custom host is an IP address include the port number that's being used for the send.
-                        copy.Contact.Single().ContactURI.Host = ContactHost + ":" + sendFromEndPoint.Port.ToString();
-                    }
-                    else
-                    {
-                        copy.Contact.Single().ContactURI.Host = ContactHost;
-                    }
-                }
-                else if (header.Contact.Single().ContactURI.Host.StartsWith(IPAddress.Any.ToString()) ||
-                    header.Contact.Single().ContactURI.Host.StartsWith(IPAddress.IPv6Any.ToString()))
-                {
-                    copy = copy ?? header.Copy();
-                    copy.Contact.Single().ContactURI.Host = sendFromEndPoint.ToString();
-                }
-
-                if (header.Contact.Single().ContactURI.Scheme == SIPSchemesEnum.sip && sendFromSIPEndPoint.Protocol != SIPProtocolsEnum.udp)
-                {
-                    copy = copy ?? header.Copy();
-                    copy.Contact.Single().ContactURI.Protocol = sendFromSIPEndPoint.Protocol;
-                }
-            }
-
-            return copy ?? header;
-        }
-
-        /// <summary>
-        /// Dedicated loop to process queued received messages.
-        /// </summary>
-        private void ProcessReceiveQueue()
-        {
-            Thread.CurrentThread.Name = RECEIVE_THREAD_NAME;
-
-            try
-            {
-                while (!m_closed)
-                {
-                    while (m_inMessageQueue.Count > 0)
-                    {
-                        m_inMessageQueue.TryDequeue(out var incomingMessage);
-                        if (incomingMessage != null)
-                        {
-                            SIPMessageReceived(incomingMessage.LocalSIPChannel, incomingMessage.LocalEndPoint, incomingMessage.RemoteEndPoint, incomingMessage.Buffer).Wait();
-                        }
-                    }
-
-                    if (!m_closed)
-                    {
-                        m_inMessageArrived.Reset();
-                        m_inMessageArrived.WaitOne(MAX_QUEUEWAIT_PERIOD);
-                    }
-                }
-            }
-            catch (Exception excp)
-            {
-                logger.LogError("Exception SIPTransport ProcessReceiveQueue. " + excp.Message);
-            }
-            finally
-            {
-                m_transportThreadStarted = false;
-            }
-        }
-
-        /// <summary>
-        /// Processes an incoming message from a SIP channel.
-        /// </summary>
-        /// <param name="sipChannel">The SIP channel the message was received on.</param>
-        /// <param name="localEndPoint">The local end point that the SIP channel received the message on.</param>
-        /// <param name="remoteEndPoint">The remote end point the message came from.</param>
-        /// <param name="buffer">The raw message received.</param>
-        private Task<SocketError> SIPMessageReceived(SIPChannel sipChannel, SIPEndPoint localEndPoint, SIPEndPoint remoteEndPoint, byte[] buffer)
-        {
-            string rawSIPMessage = null;
-
-            try
-            {
-                if (buffer != null && buffer.Length > 0)
-                {
-                    if ((buffer[0] == 0x0 || buffer[0] == 0x1) && buffer.Length >= 20)
-                    {
-                        // Treat any messages that cannot be SIP as STUN requests.
-                        STUNRequestReceived?.Invoke(localEndPoint.GetIPEndPoint(), remoteEndPoint.GetIPEndPoint(), buffer, buffer.Length);
-                    }
-                    else
-                    {
-                        // Treat all messages that don't match STUN requests as SIP.
-                        if (buffer.Length > SIPConstants.SIP_MAXIMUM_RECEIVE_LENGTH)
-                        {
-                            string rawErrorMessage = Encoding.UTF8.GetString(buffer, 0, 1024) + "\r\n..truncated";
-                            SIPBadRequestInTraceEvent?.Invoke(localEndPoint, remoteEndPoint, "SIP message too large, " + buffer.Length + " bytes, maximum allowed is " + SIPConstants.SIP_MAXIMUM_RECEIVE_LENGTH + " bytes.", SIPValidationFieldsEnum.Request, rawErrorMessage);
-                            SIPResponse tooLargeResponse = SIPResponse.GetResponse(localEndPoint, remoteEndPoint, SIPResponseStatusCodesEnum.MessageTooLarge, null);
-                            return SendResponseAsync(tooLargeResponse);
-                        }
-                        else
-                        {
-                            // TODO: Future improvement (4.5.2 doesn't support) is to use a ReadOnlySpan to check for the existence 
-                            // of 'S', 'I', 'P' before the first EOL.
-                            rawSIPMessage = Encoding.UTF8.GetString(buffer, 0, buffer.Length);
-                            if (rawSIPMessage.IsNullOrBlank() || SIPMessageBuffer.IsPing(buffer))
-                            {
-                                // An empty transmission has been received. More than likely this is a NAT keep alive and can be disregarded.
-                                return Task.FromResult(SocketError.Success);
-                            }
-                            else if (!rawSIPMessage.Contains("SIP"))
-                            {
-                                SIPBadRequestInTraceEvent?.Invoke(localEndPoint, remoteEndPoint, "Missing SIP string.", SIPValidationFieldsEnum.NoSIPString, rawSIPMessage);
-                                return Task.FromResult(SocketError.InvalidArgument);
-                            }
-
-                            SIPMessageBuffer sipMessageBuffer = SIPMessageBuffer.ParseSIPMessage(buffer, localEndPoint, remoteEndPoint);
-
-                            if (sipMessageBuffer != null)
-                            {
-                                if (sipMessageBuffer.SIPMessageType == SIPMessageTypesEnum.Response)
-                                {
-                                    #region SIP Response.
-
-                                    try
-                                    {
-                                        SIPResponse sipResponse = SIPResponse.ParseSIPResponse(sipMessageBuffer);
-
-                                        SIPResponseInTraceEvent?.Invoke(localEndPoint, remoteEndPoint, sipResponse);
-
-                                        if (m_transactionEngine != null && m_transactionEngine.Exists(sipResponse))
-                                        {
-                                            SIPTransaction transaction = m_transactionEngine.GetTransaction(sipResponse);
-                                            transaction.GotResponse(localEndPoint, remoteEndPoint, sipResponse);
-                                        }
-                                        else
-                                        {
-                                            SIPTransportResponseReceived?.Invoke(localEndPoint, remoteEndPoint, sipResponse);
-                                        }
-                                    }
-                                    catch (SIPValidationException sipValidationException)
-                                    {
-                                        SIPBadResponseInTraceEvent?.Invoke(localEndPoint, remoteEndPoint, sipMessageBuffer.RawMessage, sipValidationException.SIPErrorField, sipMessageBuffer.RawMessage);
-                                    }
-
-                                    #endregion
-                                }
-                                else
-                                {
-                                    #region SIP Request.
-
-                                    try
-                                    {
-                                        SIPRequest sipRequest = SIPRequest.ParseSIPRequest(sipMessageBuffer);
-
-                                        SIPValidationFieldsEnum sipRequestErrorField = SIPValidationFieldsEnum.Unknown;
-                                        string sipRequestValidationError = null;
-                                        if (!sipRequest.IsValid(out sipRequestErrorField, out sipRequestValidationError))
-                                        {
-                                            throw new SIPValidationException(sipRequestErrorField, sipRequestValidationError);
-                                        }
-
-                                        SIPRequestInTraceEvent?.Invoke(localEndPoint, remoteEndPoint, sipRequest);
-
-                                        // Stateful cores will create transactions once they get the request and the transport layer will use those transactions.
-                                        // Stateless cores will not be affected by this step as the transaction layer will always return false.
-                                        SIPTransaction requestTransaction = (m_transactionEngine != null) ? m_transactionEngine.GetTransaction(sipRequest) : null;
-                                        if (requestTransaction != null)
-                                        {
-                                            if (requestTransaction.TransactionState == SIPTransactionStatesEnum.Completed && sipRequest.Method != SIPMethodsEnum.ACK
-                                                && sipRequest.Method != SIPMethodsEnum.PRACK)
-                                            {
-                                                if (requestTransaction.TransactionFinalResponse != null)
-                                                {
-                                                    logger.LogWarning("Resending final response for " + sipRequest.Method + ", " + sipRequest.URI.ToString() + ", cseq=" + sipRequest.Header.CSeq + ".");
-                                                    requestTransaction.OnRetransmitFinalResponse();
-                                                    return SendResponseAsync(requestTransaction.TransactionFinalResponse);
-                                                }
-                                            }
-                                            else if (sipRequest.Method == SIPMethodsEnum.ACK)
-                                            {
-                                                if (requestTransaction.TransactionState == SIPTransactionStatesEnum.Completed ||
-                                                    requestTransaction.TransactionState == SIPTransactionStatesEnum.Cancelled)
-                                                {
-                                                    sipRequest.Header.Vias.UpateTopViaHeader(remoteEndPoint.GetIPEndPoint());
-                                                    requestTransaction.ACKReceived(localEndPoint, remoteEndPoint, sipRequest);
-                                                }
-                                                else
-                                                {
-                                                    SIPBadRequestInTraceEvent?.Invoke(localEndPoint, remoteEndPoint, "ACK received on " + requestTransaction.TransactionState + " transaction, ignoring.", SIPValidationFieldsEnum.Request, null);
-                                                }
-                                            }
-                                            else if (sipRequest.Method == SIPMethodsEnum.PRACK)
-                                            {
-                                                sipRequest.Header.Vias.UpateTopViaHeader(remoteEndPoint.GetIPEndPoint());
-                                                requestTransaction.PRACKReceived(localEndPoint, remoteEndPoint, sipRequest);
-                                            }
-                                            else if (sipRequest.Method == SIPMethodsEnum.INVITE && (requestTransaction.TransactionState == SIPTransactionStatesEnum.Trying ||
-                                                requestTransaction.TransactionState == SIPTransactionStatesEnum.Proceeding))
-                                            {
-                                                return SendResponseAsync(requestTransaction.UnreliableProvisionalResponse);
-                                            }
-                                            else
-                                            {
-                                                logger.LogWarning("Transaction already exists, ignoring duplicate request, " + sipRequest.Method + " " + sipRequest.URI.ToString() + ".");
-                                            }
-                                        }
-                                        else if (m_transactionEngine != null && sipRequest.Method == SIPMethodsEnum.CANCEL &&
-                                            GetTransaction(SIPTransaction.GetRequestTransactionId(sipRequest.Header.Vias.TopViaHeader.Branch, SIPMethodsEnum.INVITE)) != null)
-                                        {
-                                            UASInviteTransaction inviteTransaction = (UASInviteTransaction)GetTransaction(SIPTransaction.GetRequestTransactionId(sipRequest.Header.Vias.TopViaHeader.Branch, SIPMethodsEnum.INVITE));
-                                            if (inviteTransaction != null)
-                                            {
-                                                // Note: this will generate the INVITE request response.
-                                                inviteTransaction.CancelCall();
-
-                                                // Note: this will generate the CANCEL request response.
-                                                SIPResponse okResponse = SIPResponse.GetResponse(sipRequest, SIPResponseStatusCodesEnum.Ok, null);
-                                                okResponse.Header.To.ToTag = inviteTransaction.LocalTag;
-                                                return SendResponseAsync(okResponse);
-                                            }
-                                            else
-                                            {
-                                                SIPResponse noMatchingTxResponse = SIPResponse.GetResponse(localEndPoint, remoteEndPoint, SIPResponseStatusCodesEnum.CallLegTransactionDoesNotExist, null);
-                                                return SendResponseAsync(noMatchingTxResponse);
-                                            }
-                                        }
-                                        else if (SIPTransportRequestReceived != null)
-                                        {
-                                            // This is a new SIP request and if the validity checks are passed it will be handed off to all subscribed new request listeners
-                                            if (sipRequest.Header.MaxForwards == 0 && sipRequest.Method != SIPMethodsEnum.OPTIONS)
-                                            {
-                                                // Check the MaxForwards value, if equal to 0 the request must be discarded. If MaxForwards is -1 it indicates the
-                                                // header was not present in the request and that the MaxForwards check should not be undertaken.
-                                                SIPBadRequestInTraceEvent?.Invoke(localEndPoint, remoteEndPoint, $"Zero MaxForwards on {sipRequest.Method} {sipRequest.URI} from {sipRequest.Header.From.FromURI.User} {remoteEndPoint}.", SIPValidationFieldsEnum.Request, sipRequest.ToString());
-                                                SIPResponse tooManyHops = SIPResponse.GetResponse(sipRequest, SIPResponseStatusCodesEnum.TooManyHops, null);
-                                                return SendResponseAsync(tooManyHops);
-                                            }
-                                            else if (sipRequest.Header.UnknownRequireExtension != null)
-                                            {
-                                                // The sender requires an extension that we don't support.
-                                                SIPBadRequestInTraceEvent?.Invoke(localEndPoint, remoteEndPoint, $"Rejecting request to one or more required extensions not being supported, unsupported extensions: {sipRequest.Header.UnknownRequireExtension}.", SIPValidationFieldsEnum.Request, sipRequest.ToString());
-                                                SIPResponse badRequireResp = SIPResponse.GetResponse(sipRequest, SIPResponseStatusCodesEnum.BadExtension, null);
-                                                badRequireResp.Header.Unsupported = sipRequest.Header.UnknownRequireExtension;
-                                                return SendResponseAsync(badRequireResp);
-                                            }
-
-                                            if (sipRequest.Header.Routes.Length > 0)
-                                            {
-                                                PreProcessRouteInfo(sipRequest);
-                                            }
-
-                                            // Request has passed validity checks, adjust the client Via header to reflect the socket the request was received on.
-                                            sipRequest.Header.Vias.UpateTopViaHeader(remoteEndPoint.GetIPEndPoint());
-
-                                            // Stateful cores should create a transaction once they receive this event, stateless cores should not.
-                                            SIPTransportRequestReceived(localEndPoint, remoteEndPoint, sipRequest);
-                                        }
-                                    }
-                                    catch (SIPValidationException sipRequestExcp)
-                                    {
-                                        SIPBadRequestInTraceEvent?.Invoke(localEndPoint, remoteEndPoint, sipRequestExcp.Message, sipRequestExcp.SIPErrorField, sipMessageBuffer.RawMessage);
-                                        SIPResponse errorResponse = SIPResponse.GetResponse(localEndPoint, remoteEndPoint, sipRequestExcp.SIPResponseErrorCode, sipRequestExcp.Message);
-                                        return SendResponseAsync(errorResponse);
-                                    }
-
-                                    #endregion
-                                }
-                            }
-                            else
-                            {
-                                SIPBadRequestInTraceEvent?.Invoke(localEndPoint, remoteEndPoint, "Not parseable as SIP message.", SIPValidationFieldsEnum.Unknown, rawSIPMessage);
-                            }
-                        }
-                    }
-                }
-
-                return Task.FromResult(SocketError.Success);
-            }
-            catch (Exception excp)
-            {
-                Log.Logger.LogError($"Exception SIPMessageReceived. {excp.Message}");
-                SIPBadRequestInTraceEvent?.Invoke(localEndPoint, remoteEndPoint, "Exception SIPTransport. " + excp.Message, SIPValidationFieldsEnum.Unknown, rawSIPMessage);
-                return Task.FromResult(SocketError.Fault);
-            }
-        }
-
-        /// <summary>
-        /// Attempts to locate a SIP channel that can be used to communicate with a remote end point
-        /// over a specific SIP protocol.
-        /// </summary>
-        /// <param name="protocol">The SIP protocol required for the communication.</param>
-        /// <param name="dst">The destination end point.</param>
-        /// <param name="channelIDHint">An optional channel ID that gives a hint as to the preferred 
-        /// channel to select.</param>
-        /// <param name="isForResponse">True if the channel is needed for a SIP response. New channels will not be
-        /// created to send responses.</param>
-        /// <returns>If found a SIP channel or null if not.</returns>
-        private SIPChannel GetSIPChannelForDestination(SIPProtocolsEnum protocol, IPEndPoint dst, string channelIDHint, bool isForResponse)
-        {
-            if (m_sipChannels == null || m_sipChannels.Count == 0)
-            {
-                if (CanCreateMissingChannels && !isForResponse)
-                {
-                    var sipChannel = CreateChannel(protocol, dst.AddressFamily);
-                    if (sipChannel != null)
-                    {
-                        AddSIPChannel(sipChannel);
-                        return sipChannel;
-                    }
-                }
-
-                throw new ApplicationException("The transport layer does not have any SIP channels.");
-            }
-            else if (!m_sipChannels.Any(x => x.Value.IsProtocolSupported(protocol) && x.Value.IsAddressFamilySupported(dst.Address.AddressFamily)))
-            {
-                if (CanCreateMissingChannels && !isForResponse)
-                {
-                    var sipChannel = CreateChannel(protocol, dst.AddressFamily);
-                    if (sipChannel != null)
-                    {
-                        AddSIPChannel(sipChannel);
-                        return sipChannel;
-                    }
-                }
-
-                throw new ApplicationException($"The transport layer does not have any SIP channels matching {protocol} and {dst.AddressFamily}.");
-            }
-            else if (!string.IsNullOrEmpty(channelIDHint) && m_sipChannels.Any(x => x.Value.IsProtocolSupported(protocol) && x.Key == channelIDHint))
-            {
-                return m_sipChannels[channelIDHint];
-            }
-            else
-            {
-                SIPChannel matchingChannel = null;
-
-                // There's at least one channel available. If there's an IPAddress.Any channel choose that first
-                // since it's able to use all the machine's active network interfaces and should be able to reach
-                // any remote end point.
-                IPAddress addrAny = (dst.AddressFamily == AddressFamily.InterNetworkV6) ? IPAddress.IPv6Any : IPAddress.Any;
-                matchingChannel = GetSIPChannel(protocol, addrAny);
-                if (matchingChannel != null)
-                {
-                    return matchingChannel;
-                }
-
-                // Check for an exact match on the destination address and a SIP channel. Barring duplicate IP addresses and other 
-                // shenanigans this would mean we're on the same machine. Note this will also catch loopback to loopback cases.
-                matchingChannel = GetSIPChannel(protocol, dst.Address);
-                if (matchingChannel != null)
-                {
-                    return matchingChannel;
-                }
-
-                // Now we'll rely on the Operating Systems routing table to tell us which local IP address would be the one 
-                // chosen to communicate with the destination. And then look for an exact match on a channel listening address.
-                IPAddress srcAddr = NetServices.GetLocalAddressForRemote(dst.Address);
-                if (srcAddr != null)
-                {
-                    matchingChannel = GetSIPChannel(protocol, srcAddr);
-                    if (matchingChannel != null)
-                    {
-                        return matchingChannel;
-                    }
-                }
-
-                // Now we're clutching at straws. Try the IP address the OS routing table tells us is used for accessing the Internet.
-                IPAddress internetSrcAddr = NetServices.InternetDefaultAddress;
-                if (internetSrcAddr != null)
-                {
-                    matchingChannel = GetSIPChannel(protocol, internetSrcAddr);
-                    if (matchingChannel != null)
-                    {
-                        return matchingChannel;
-                    }
-                }
-
-                return m_sipChannels.Where(x => x.Value.IsProtocolSupported(protocol) && x.Value.IsAddressFamilySupported(dst.Address.AddressFamily))
-                    .Select(x => x.Value).FirstOrDefault();
-            }
-        }
-
-        /// <summary>
-        /// Helper method for GetSIPChannelForDestination to do the SIP channel match check when it is known
-        /// exactly which SIP protocol and listening IP address we're after.
-        /// </summary>
-        /// <param name="protocol">The SIP protocol to find a match for.</param>
-        /// <param name="listeningAddress">The listening IP address to find a match for.</param>
-        /// <returns>A SIP channel if a match is found or null if not.</returns>
-        private SIPChannel GetSIPChannel(SIPProtocolsEnum protocol, IPAddress listeningAddress)
-        {
-            if (m_sipChannels.Any(x => x.Value.IsProtocolSupported(protocol) && listeningAddress.Equals(x.Value.ListeningIPAddress)))
-            {
-                return m_sipChannels.Where(x =>
-                             x.Value.IsProtocolSupported(protocol) && listeningAddress.Equals(x.Value.ListeningIPAddress))
-                           .Select(x => x.Value)
-                           .First();
-            }
-            else
-            {
-                return null;
-            }
-        }
-
-        /// <summary>
-        /// Gets a list of this transport's SIP channels.
-        /// </summary>
-        /// <returns>A list of SIP channels.</returns>
-        public List<SIPChannel> GetSIPChannels()
-        {
-            return m_sipChannels.Select(x => x.Value).ToList();
-        }
-
-        /// <summary>
-        /// Add a SIP transaction to the transaction engine for reliable request and response delivery.
-        /// </summary>
-        /// <param name="transaction">The transaction to add.</param>
-        //public void AddTransaction(SIPTransaction transaction)
-        //{
-        //    if (m_transactionEngine == null)
-        //    {
-        //        logger.LogWarning("The SIP transport was requested to add a transaction in stateless mode (noop).");
-        //    }
-        //    else
-        //    {
-        //        m_transactionEngine.AddTransaction(transaction);
-        //    }
-        //}
-
-        /// <summary>
-        /// Attempts to retrieve the transaction matching the supplied ID.
-        /// </summary>
-        /// <param name="transactionId">The transaction ID to match.</param>
-        /// <returns>If found a transaction object or null if not.</returns>
-        private SIPTransaction GetTransaction(string transactionId)
-        {
-            return m_transactionEngine?.GetTransaction(transactionId);
-        }
-
-        /// <summary>
-        /// Creates an on demand SIP channel suitable for outbound connections.
-        /// </summary>
-        /// <param name="protocol">The transport protocol of the SIP channel to create.</param>
-        /// <param name="addressFamily">Whether the channel should be created for IPv4 or IPv6.</param>
-        /// <param name="port">Optional. If specified channels that open a listener will attempt to 
-        /// use this port.</param>
-        /// <returns>A SIP channel if it was possible to create or null if not.</returns>
-        public SIPChannel CreateChannel(SIPProtocolsEnum protocol, AddressFamily addressFamily, int port = 0)
-        {
-            SIPChannel sipChannel = null;
-            IPAddress localAddress = (addressFamily == AddressFamily.InterNetworkV6) ? IPAddress.IPv6Any : IPAddress.Any;
-
-            switch (protocol)
-            {
-                case SIPProtocolsEnum.tcp:
-                    sipChannel = new SIPTCPChannel(new IPEndPoint(localAddress, port));
-                    break;
-                case SIPProtocolsEnum.tls:
-                    // Create a client only TLS channel.
-                    sipChannel = new SIPTLSChannel(new IPEndPoint(localAddress, port));
-                    break;
-                case SIPProtocolsEnum.udp:
-                    sipChannel = new SIPUDPChannel(new IPEndPoint(localAddress, port));
-                    break;
-                case SIPProtocolsEnum.ws:
-                case SIPProtocolsEnum.wss:
-                    sipChannel = new SIPClientWebSocketChannel();
-                    break;
-                default:
-                    logger.LogWarning($"Don't know how to create SIP channel for transport {protocol}.");
-                    break;
-            }
-
-            return sipChannel;
-        }
-
-        /// <summary>
-        /// Public wrapper for the SIP DNS lookup call being used by this SIP transport.
-        /// </summary>
-        /// <param name="uri">The SIP URI to resolve.</param>
-        /// <returns>If successful a SIP end point for the SIP URI. For failures SIPEndPoint.Empty.</returns>
-        public Task<SIPEndPoint> ResolveSIPUriAsync(SIPURI uri)
-        {
-            return ResolveSIPUriInternalAsync(uri, PreferIPv6NameResolution, m_cts.Token);
-        }
-
-        public void Dispose()
-        {
-            Shutdown();
-        }
-
-        /// <summary>
-        /// Helper method to enable logging of SIP request, responses and retransmits.
-        /// </summary>
-        public void EnableTraceLogs()
-        {
-            SIPRequestInTraceEvent += (localEP, remoteEP, req) =>
-            {
-                logger.LogDebug($"Request received: {localEP}<-{remoteEP} {req.StatusLine}");
-                logger.LogTrace(req.ToString());
-            };
-
-            SIPRequestOutTraceEvent += (localEP, remoteEP, req) =>
-            {
-                logger.LogDebug($"Request sent: {localEP}->{remoteEP} {req.StatusLine}");
-                logger.LogTrace(req.ToString());
-            };
-
-            SIPResponseInTraceEvent += (localEP, remoteEP, resp) =>
-            {
-                logger.LogDebug($"Response received: {localEP}<-{remoteEP} {resp.ShortDescription}");
-                logger.LogTrace(resp.ToString());
-            };
-
-            SIPResponseOutTraceEvent += (localEP, remoteEP, resp) =>
-            {
-                logger.LogDebug($"Response sent: {localEP}->{remoteEP} {resp.ShortDescription}");
-                logger.LogTrace(resp.ToString());
-            };
-
-            SIPRequestRetransmitTraceEvent += (tx, req, count) =>
-            {
-                logger.LogDebug($"Request retransmit {count} for request {req.StatusLine}, initial transmit {DateTime.Now.Subtract(tx.InitialTransmit).TotalSeconds.ToString("0.###")}s ago.");
-            };
-
-            SIPResponseRetransmitTraceEvent += (tx, resp, count) =>
-            {
-                logger.LogDebug($"Response retransmit {count} for response {resp.ShortDescription}, initial transmit {DateTime.Now.Subtract(tx.InitialTransmit).TotalSeconds.ToString("0.###")}s ago.");
-            };
-        }
-    }
-}
+//-----------------------------------------------------------------------------
+// Filename: SIPTransport.cs
+//
+// Description: SIP transport layer implementation. Handles different network
+// transport options, retransmits, timeouts and transaction matching.
+//
+// Author(s):
+// Aaron Clauson (aaron@sipsorcery.com)
+// 
+// History:
+// 14 Feb 2006  Aaron Clauson   Created, Dublin, Ireland.
+// 26 Apr 2008  Aaron Clauson   Added TCP support.
+// 16 Oct 2019  Aaron Clauson   Added IPv6 support.
+// 25 Oct 2019  Aaron Clauson   Added async options for sending requests and responses.
+// 30 Oct 2019  Aaron Clauson   Added support for reliable provisional responses as per RFC3262.
+//
+// License: 
+// BSD 3-Clause "New" or "Revised" License, see included LICENSE.md file.
+//-----------------------------------------------------------------------------
+
+using System;
+using System.Collections.Concurrent;
+using System.Collections.Generic;
+using System.Linq;
+using System.Net;
+using System.Net.Sockets;
+using System.Text;
+using System.Threading;
+using System.Threading.Tasks;
+using Microsoft.Extensions.Logging;
+using SIPSorcery.Sys;
+
+namespace SIPSorcery.SIP
+{
+    public delegate Task<SIPEndPoint> ResolveSIPUriDelegateAsync(SIPURI uri, bool preferIPv6, CancellationToken ct);
+    public delegate SIPEndPoint ResolveSIPUriFromCacheDelegate(SIPURI uri, bool preferIPv6);
+
+    public class SIPTransport : IDisposable
+    {
+        private const int MAX_QUEUEWAIT_PERIOD = 200;              // Maximum time to wait to check the message received queue if no events are received.
+        private const int MAX_INMESSAGE_QUEUECOUNT = 5000;          // The maximum number of messages that can be stored in the incoming message queue.
+        private const string RECEIVE_THREAD_NAME = "siptrans-recv";
+
+        private static string m_looseRouteParameter = SIPConstants.SIP_LOOSEROUTER_PARAMETER;
+        public static IPAddress BlackholeAddress = IPAddress.Any;  // (IPAddress.Any is 0.0.0.0) Any SIP messages with this IP address will be dropped.
+
+        /// <summary>
+        /// Set to true to prefer IPv6 lookups of hostnames. By default IPv4 lookups will be performed.
+        /// </summary>
+        public bool PreferIPv6NameResolution = false;
+
+        private static ILogger logger = Log.Logger;
+
+        /// <summary>
+        /// Determines whether the transport later will queue incoming requests for processing on a separate thread of process
+        /// immediately on the same thread. Most SIP elements with the exception of Stateless Proxies will typically want to 
+        /// queue incoming SIP messages.
+        /// </summary>
+        private bool m_queueIncoming = true;
+
+        private bool m_transportThreadStarted = false;
+        private ConcurrentQueue<IncomingMessage> m_inMessageQueue = new ConcurrentQueue<IncomingMessage>();
+        private ManualResetEvent m_inMessageArrived = new ManualResetEvent(false);
+        private CancellationTokenSource m_cts = new CancellationTokenSource();
+        private bool m_closed = false;
+
+        /// <summary>
+        /// If true allows this class to attempt to create a new SIP channel if a required protocol
+        /// is missing. Set to false to prevent new channels being created on demand.
+        /// Note that when listening SIP end points are required they will always need to be
+        /// created manually.
+        /// </summary>
+        public bool CanCreateMissingChannels { get; set; } = true;
+
+        /// <summary>
+        /// List of the SIP channels that have been opened and are under management by this instance.
+        /// The dictionary key is channel ID (previously was a serialised SIP end point).
+        /// </summary>
+        private Dictionary<string, SIPChannel> m_sipChannels = new Dictionary<string, SIPChannel>();
+
+        internal SIPTransactionEngine m_transactionEngine;
+
+        /// <summary>
+        /// Default call to do DNS lookups for SIP URI's. Can be replaced for custom scenarios
+        /// and unit testing.
+        /// </summary>
+        internal ResolveSIPUriDelegateAsync ResolveSIPUriInternalAsync;
+
+        internal ResolveSIPUriFromCacheDelegate ResolveSIPUriFromCacheInternal;
+
+        public event SIPTransportRequestAsyncDelegate SIPTransportRequestReceived;
+        public event SIPTransportResponseAsyncDelegate SIPTransportResponseReceived;
+        public event STUNRequestReceivedDelegate STUNRequestReceived;
+
+        public event SIPTransportRequestTraceDelegate SIPRequestInTraceEvent;
+        public event SIPTransportRequestTraceDelegate SIPRequestOutTraceEvent;
+        public event SIPTransportResponseTraceDelegate SIPResponseInTraceEvent;
+        public event SIPTransportResponseTraceDelegate SIPResponseOutTraceEvent;
+        public event SIPTransportSIPBadMessageDelegate SIPBadRequestInTraceEvent;
+        public event SIPTransportSIPBadMessageDelegate SIPBadResponseInTraceEvent;
+        public event SIPTransactionRequestRetransmitDelegate SIPRequestRetransmitTraceEvent;
+        public event SIPTransactionResponseRetransmitDelegate SIPResponseRetransmitTraceEvent;
+
+        /// <summary>
+        /// If set this host name (or IP address) will be set whenever the transport layer is asked to
+        /// do a substitution on the Contact URI. The substitution is requested by a request or response
+        /// setting the Contact URI host to IPAddress.Any ("0.0.0.0") or IPAddress.IPV6.Any ("::0").
+        /// <code>
+        /// var sipRequest = GetRequest(
+        ///   method,
+        ///   uri,
+        ///   new SIPToHeader(
+        ///     null, 
+        ///     new SIPURI(uri.User, uri.Host, null, uri.Scheme, SIPProtocolsEnum.udp), 
+        ///     null),
+        ///   SIPFromHeader.GetDefaultSIPFromHeader(uri.Scheme));
+        ///   
+        /// // Set the Contact header to a default value that lets the transport layer know to update it
+        /// // when the sending socket is selected.
+        /// sipRequest.Header.Contact = new List&lt;SIPContactHeader&gt;() { SIPContactHeader.GetDefaultSIPContactHeader() };
+        /// </code>
+        /// </summary>
+        public string ContactHost;
+
+        /// <summary>
+        /// Optional callback function that can be set to customise the headers on an outbound SIP request.
+        /// The callback is called BEFORE applying <seealso cref="ContactHost"/> which means do not set
+        /// both if the callback is intended to set the Contact URI.
+        /// Parameters:
+        ///  - SIPEndPoint: The local SIP end point the request will be sent from.
+        ///  - SIPEndPoint: The remote SIP end point the request has been resolved to.
+        ///  - SIPRequest: The SIP request being sent.
+        /// Returns: If the result is non-null it will be used to replace the current SIP Header
+        /// instance on the SIP Request. If null the original header will be left in place.
+        /// </summary>
+        public Func<SIPEndPoint, SIPEndPoint, SIPRequest, SIPHeader> CustomiseRequestHeader;
+
+        /// <summary>
+        /// Optional function that can be set to customise the headers on an outbound SIP request.
+        /// The callback is called BEFORE applying <seealso cref="ContactHost"/> which means do not set
+        /// both if the callback is intended to set the Contact URI.
+        /// Parameters:
+        ///  - SIPEndPoint: The local SIP end point the request will be sent from.
+        ///  - SIPEndPoint: The remote SIP end point the request has been resolved to.
+        ///  - SIPRequest: The SIP request being sent.
+        /// Returns: If the result is non-null it will be used to replace the current SIP Header
+        /// instance on the SIP Request. If null the original header will be left in place.
+        /// </summary>
+        public Func<SIPEndPoint, SIPEndPoint, SIPResponse, SIPHeader> CustomiseResponseHeader;
+
+        /// <summary>
+        /// Warning: Do not set this property unless there is a specific problem with a remote
+        /// SIP User Agent accepting SIP retransmits. The effect of setting this property is
+        /// to only send each request and response for a transaction once, i.e. retransmits
+        /// timers firing will not cause additional sending of the requests or responses to be
+        /// put on the wire. SIP transaction processing will still occur as normal with the 
+        /// execption of not sending the retransmitted messages. It's also only likely to
+        /// be useful for cases where reliable transports, such as TCP and TLS, are being used,
+        /// since they are the ones where retransmits have been observed to be misidentified.
+        /// </summary>
+        /// <remarks>
+        /// For additional context see https://lists.cs.columbia.edu/pipermail/sip-implementors/2013-January/028817.html
+        /// and https://github.com/sipsorcery/sipsorcery/issues/370#issuecomment-739495726.
+        /// </remarks>
+        public bool DisableRetransmitSending
+        {
+            get
+            {
+                if (m_transactionEngine != null)
+                {
+                    return m_transactionEngine.DisableRetransmitSending;
+                }
+                else
+                {
+                    return false;
+                }
+            }
+            set
+            {
+                if (m_transactionEngine != null)
+                {
+                    m_transactionEngine.DisableRetransmitSending = value;
+                }
+            }
+        }
+
+        /// <summary>
+        /// Creates a SIP transport class with default DNS resolver and SIP transaction engine.
+        /// </summary>
+        public SIPTransport()
+        {
+            ResolveSIPUriInternalAsync = SIPDns.ResolveAsync;
+            ResolveSIPUriFromCacheInternal = SIPDns.ResolveFromCache;
+
+            //ResolveSIPEndPoint_External = SIPDNSManager.ResolveSIPService;
+            m_transactionEngine = new SIPTransactionEngine(this);
+            m_transactionEngine.SIPRequestRetransmitTraceEvent += (tx, req, count) => SIPRequestRetransmitTraceEvent?.Invoke(tx, req, count);
+            m_transactionEngine.SIPResponseRetransmitTraceEvent += (tx, resp, count) => SIPResponseRetransmitTraceEvent?.Invoke(tx, resp, count);
+        }
+
+        /// <summary>
+        /// Allows the transport layer to be created to operate in a stateless mode.
+        /// </summary>
+        /// <param name="stateless">If true the transport layer will NOT queue incoming messages
+        /// and will NOT use a transaction engine.</param>
+        public SIPTransport(bool stateless)
+        {
+            ResolveSIPUriInternalAsync = SIPDns.ResolveAsync;
+            ResolveSIPUriFromCacheInternal = SIPDns.ResolveFromCache;
+
+            if (stateless)
+            {
+                m_queueIncoming = false;
+            }
+            else
+            {
+                m_queueIncoming = true;
+                m_transactionEngine = new SIPTransactionEngine(this);
+                m_transactionEngine.SIPRequestRetransmitTraceEvent += (tx, req, count) => SIPRequestRetransmitTraceEvent?.Invoke(tx, req, count);
+                m_transactionEngine.SIPResponseRetransmitTraceEvent += (tx, resp, count) => SIPResponseRetransmitTraceEvent?.Invoke(tx, resp, count);
+            }
+        }
+
+        /// <summary>
+        /// Adds additional SIP Channels to the transport layer.
+        /// </summary>
+        public void AddSIPChannel(List<SIPChannel> sipChannels)
+        {
+            foreach (SIPChannel sipChannel in sipChannels)
+            {
+                AddSIPChannel(sipChannel);
+            }
+        }
+
+        /// <summary>
+        /// Adds an additional SIP Channel to the transport layer.
+        /// </summary>
+        public void AddSIPChannel(SIPChannel sipChannel)
+        {
+            try
+            {
+                m_sipChannels.Add(sipChannel.ID, sipChannel);
+
+                // Wire up the SIP transport to the SIP channel.
+                sipChannel.SIPMessageReceived += ReceiveMessage;
+
+                if (m_queueIncoming && !m_transportThreadStarted)
+                {
+                    // Starts tasks to process queued SIP messages.
+                    m_transportThreadStarted = true;
+                    Task.Factory.StartNew(ProcessReceiveQueue, TaskCreationOptions.LongRunning);
+                }
+            }
+            catch (Exception excp)
+            {
+                logger.LogError("Exception AddSIPChannel. " + excp.Message);
+                throw;
+            }
+        }
+
+        /// <summary>
+        /// Removes a single SIP channel from the transport layer.
+        /// </summary>
+        /// <param name="sipChannel">The SIP channel to remove.</param>
+        public void RemoveSIPChannel(SIPChannel sipChannel)
+        {
+            if (m_sipChannels.ContainsKey(sipChannel.ID))
+            {
+                m_sipChannels.Remove(sipChannel.ID);
+                sipChannel.SIPMessageReceived -= ReceiveMessage;
+            }
+        }
+
+        /// <summary>
+        /// Shuts down the SIP transport layer by closing all SIP channels and stopping long running tasks.
+        /// </summary>
+        public void Shutdown()
+        {
+            try
+            {
+                m_closed = true;
+                m_cts.Cancel();
+                m_inMessageArrived.Set();
+                m_transactionEngine?.Shutdown();
+
+                foreach (SIPChannel channel in m_sipChannels.Values)
+                {
+                    channel.Close();
+                }
+            }
+            catch (Exception excp)
+            {
+                logger.LogError("Exception SIPTransport Shutdown. " + excp.Message);
+            }
+        }
+
+        /// <summary>
+        /// Event handler for messages received on all SIP channels assigned to this transport. There 
+        /// are two distinct modes of operation for processing messages depending on whether the queue
+        /// incoming variable is set. If it is then new messages get added to a queue and are processed on
+        /// a separate thread. If not then the message is processed on the same thread that received the 
+        /// message. Generally only applications that do minimal processing, such as a stateless SIP Proxy,
+        /// should do without the queueing. The biggest blocking risk is DNS. If the message is processed
+        /// on the SIP channel thread and results in a DNS lookup then new receives could be blocked for 
+        /// up to 10s.
+        /// </summary>
+        /// <param name="sipChannel">The SIP channel that received the message.</param>
+        /// <param name="localEndPoint">The local end point the message was received on.</param>
+        /// <param name="remoteEndPoint">The remote end point the message came from.</param>
+        /// <param name="buffer">A buffer containing the received message.</param>
+        public Task ReceiveMessage(SIPChannel sipChannel, SIPEndPoint localEndPoint, SIPEndPoint remoteEndPoint, byte[] buffer)
+        {
+            try
+            {
+                if (!m_queueIncoming)
+                {
+                    return SIPMessageReceived(sipChannel, localEndPoint, remoteEndPoint, buffer);
+                }
+                else
+                {
+                    IncomingMessage incomingMessage = new IncomingMessage(sipChannel, localEndPoint, remoteEndPoint, buffer);
+
+                    // Keep the queue within size limits 
+                    if (m_inMessageQueue.Count >= MAX_INMESSAGE_QUEUECOUNT)
+                    {
+                        logger.LogWarning($"SIPTransport queue full new message from {remoteEndPoint} being discarded.");
+                    }
+                    else
+                    {
+                        m_inMessageQueue.Enqueue(incomingMessage);
+                    }
+
+                    m_inMessageArrived.Set();
+
+                    return Task.CompletedTask;
+                }
+            }
+            catch (Exception excp)
+            {
+                logger.LogError("Exception SIPTransport ReceiveMessage. " + excp);
+                throw;
+            }
+        }
+
+        /// <summary>
+        /// This function performs processing on a request to handle any actions that need to be taken based on the Route header.
+        /// </summary>
+        /// <remarks>
+        /// The main sections in the RFC3261 dealing with Route header processing are sections 12.2.1.1 for request processing and
+        /// 16.4 for proxy processing.
+        /// The steps to process requests for Route headers are:
+        ///  1. If route set is empty no further action is required, forward to destination resolved from request URI,
+        ///  2. If the request URI is identified as a value that was previously set as a Route by this SIP agent it means the
+        ///     previous hop was a strict router. Replace the request URI with the last Route header and go to next step,
+        ///  3. If the top most route header was set by this SIP agent then remove it and go to next step,
+        ///  4. If the top most route set does contain the lr parameter then forward to the destination resolved by it,
+        ///  5. If the top most route header does NOT contain the lr parameter is must be popped and inserted as the request URI
+        ///     and the original request URI must be added to the end of the route set, forward to destination resolved from request URI,
+        /// </remarks>
+        public void PreProcessRouteInfo(SIPRequest sipRequest)
+        {
+            // If there are no routes defined then there is nothing to do.
+            if (sipRequest.Header.Routes != null && sipRequest.Header.Routes.Length > 0)
+            {
+                // If this stack's route URI is being used as the request URI then it will have the loose route parameter (see remarks step 2).
+                if (sipRequest.URI.Parameters.Has(m_looseRouteParameter))
+                {
+                    foreach (SIPChannel sipChannel in m_sipChannels.Values)
+                    {
+                        if (sipChannel.IsChannelSocket(sipRequest.URI.Host))
+                        {
+                            // The request URI was this router's address so it was set by a strict router.
+                            // Replace the URI with the original SIP URI that is stored at the end of the route header.
+                            sipRequest.URI = sipRequest.Header.Routes.BottomRoute.URI;
+                            sipRequest.Header.Routes.RemoveBottomRoute();
+                        }
+                    }
+                }
+
+                // The possibility of a strict router on the previous hop has now been handled. 
+                if (sipRequest.Header.Routes != null && sipRequest.Header.Routes.Length > 0)
+                {
+                    // Check whether the top route header belongs to this proxy (see remarks step 3).
+                    if (!sipRequest.Header.Routes.TopRoute.IsStrictRouter)
+                    {
+                        foreach (SIPChannel sipChannel in m_sipChannels.Values)
+                        {
+                            // TODO: For IPAddress.Any have to check all available IP addresses not just listening one.
+                            if (sipChannel.IsChannelSocket(sipRequest.Header.Routes.TopRoute.URI.Host))
+                            {
+                                // Remove the top route as it belongs to this proxy.
+                                sipRequest.ReceivedRoute = sipRequest.Header.Routes.PopRoute();
+                                break;
+                            }
+                        }
+                    }
+
+                    // Check whether the top route header is a strict router and if so adjust the request accordingly (see remarks step 5).
+                    if (sipRequest.Header.Routes != null && sipRequest.Header.Routes.Length > 0)
+                    {
+                        if (sipRequest.Header.Routes.TopRoute.IsStrictRouter)
+                        {
+                            // Put the strict router's uri into the request URI and place the original request URI at the end of the route set.
+                            SIPRoute strictRoute = sipRequest.Header.Routes.PopRoute();
+                            SIPRoute uriRoute = new SIPRoute(sipRequest.URI);
+                            sipRequest.Header.Routes.AddBottomRoute(uriRoute);
+                            sipRequest.URI = strictRoute.URI;
+                        }
+                    }
+                }
+            }
+        }
+
+        /// <summary>
+        /// Allows raw bytes to be sent from one of the SIPTransport sockets. This should not be used for SIP payloads and instead is
+        /// provided to allow other types of payloads to be multiplexed on the SIP socket. Examples are sending NAT keep-alives and
+        /// STUN responses where it's useful to use the same socket as the SIP packets.
+        /// </summary>
+        /// <param name="localSIPEndPoint">The local SIP end point to do the send from. Must match the local end point of one of
+        /// the SIP transports channels.</param>
+        /// <param name="dstEndPoint">The destination end point to send the buffer to.</param>
+        /// <param name="buffer">The data buffer to send.</param>
+        public Task<SocketError> SendRawAsync(SIPEndPoint localSIPEndPoint, SIPEndPoint dstEndPoint, byte[] buffer)
+        {
+            if (localSIPEndPoint == null)
+            {
+                throw new ArgumentNullException("localSIPEndPoint", "The local SIP end point must be set for SendRaw.");
+            }
+            else if (dstEndPoint == null)
+            {
+                throw new ArgumentNullException("dstEndPoint", "The destination end point must be set for SendRaw.");
+            }
+            if (dstEndPoint.Address.Equals(BlackholeAddress))
+            {
+                // Ignore packet, it's destined for the blackhole.
+                return Task.FromResult(SocketError.Success);
+            }
+
+            SIPChannel sipChannel = m_sipChannels[localSIPEndPoint.ChannelID];
+            return sipChannel.SendAsync(dstEndPoint, buffer, false, localSIPEndPoint.ConnectionID);
+        }
+
+        /// <summary>
+        /// This send method does NOT wait if a DNS lookup is required. Instead it relies on the
+        /// SIP retransmit logic to avoid to re-attempt the send at pre-defined intervals.
+        /// This type of send is suitable for requests that are part of a transaction or for 
+        /// SIP Proxy servers that are relying on the remote SIP agent to retransmit requests.
+        /// </summary>
+        /// <param name="sipRequest">The SIP request to send.</param>
+        /// <returns>Will return InPorgress for a DNS cache miss. HostNotFound for a cache hit on a 
+        /// failure response. Otherwise the result of the send attempt.</returns>
+        public Task<SocketError> SendRequestAsync(SIPRequest sipRequest)
+        {
+            if (sipRequest == null)
+            {
+                throw new ArgumentNullException(nameof(sipRequest), "The SIP request must be set for SendRequest.");
+            }
+
+            // The lookup logic is designed to take advantage of the SIP retransmit mechanism. Rather
+            // than initiate the lookup and then wait for it to complete, which could take up to 20s
+            // in extreme cases, the lookup is put on it's own thread and then when ready the result
+            // will be used on the next SIP retransmit.
+
+            SIPURI lookupURI = (sipRequest.Header.Routes != null && sipRequest.Header.Routes.Length > 0) ?
+                sipRequest.Header.Routes.TopRoute.URI : sipRequest.URI;
+
+            var cacheResult = ResolveSIPUriFromCacheInternal(lookupURI, PreferIPv6NameResolution);
+
+            if (cacheResult == null)
+            {
+                // No existing success or failure entry in the cache. Initiate a lookup but DON'T wait for it.
+                _ = Task.Run(() => ResolveSIPUriInternalAsync(lookupURI, PreferIPv6NameResolution, m_cts.Token));
+
+                return Task.FromResult(SocketError.InProgress);
+            }
+            else if (cacheResult == SIPEndPoint.Empty)
+            {
+                return Task.FromResult(SocketError.HostNotFound);
+            }
+            else
+            {
+                return SendRequestAsync(cacheResult, sipRequest);
+            }
+        }
+
+        /// <summary>
+        /// Sends a SIP request. This method will attempt to find the most appropriate
+        /// local SIP channel to send the request on.
+        /// </summary>
+        /// <param name="sipRequest">The SIP request to send.</param>
+        /// <param name="waitForDns">If true the request will wait for any required DNS lookup to 
+        /// complete. This can potentially take many seconds. If false the DNS lookup will be
+        /// queued and the send will need to be called again.</param>
+        public async Task<SocketError> SendRequestAsync(SIPRequest sipRequest, bool waitForDns)
+        {
+            if (sipRequest == null)
+            {
+                throw new ArgumentNullException(nameof(sipRequest), "The SIP request must be set for SendRequest.");
+            }
+
+            if (!waitForDns)
+            {
+                // This overload attempts to use the DNS cache and if no hit it will
+                // initiate the DNS query but not wait for it.
+                return await SendRequestAsync(sipRequest).ConfigureAwait(false);
+            }
+            else
+            {
+                SIPURI lookupURI = (sipRequest.Header.Routes != null && sipRequest.Header.Routes.Length > 0) ?
+                    sipRequest.Header.Routes.TopRoute.URI : sipRequest.URI;
+
+                SIPEndPoint lookupResult = ResolveSIPUriFromCacheInternal(lookupURI, PreferIPv6NameResolution);
+
+                if (lookupResult == null)
+                {
+                    //logger.LogWarning($"SendRequestAsync DNS cache miss for {lookupURI}, doing DNS lookup.");
+
+                    lookupResult = await ResolveSIPUriInternalAsync(lookupURI, PreferIPv6NameResolution, m_cts.Token).ConfigureAwait(false);
+                }
+
+                if (lookupResult != null && lookupResult != SIPEndPoint.Empty)
+                {
+                    return await SendRequestAsync(lookupResult, sipRequest).ConfigureAwait(false);
+                }
+                else
+                {
+                    return SocketError.HostNotFound;
+                }
+            }
+        }
+
+        /// <summary>
+        /// Sends a SIP request asynchronously. This method will attempt to find the most appropriate
+        /// local SIP channel in this SIP transport to send the request on.
+        /// </summary>
+        /// <param name="dstEndPoint">The destination end point to send the request to.</param>
+        /// <param name="sipRequest">The SIP request to send.</param>
+        public Task<SocketError> SendRequestAsync(SIPEndPoint dstEndPoint, SIPRequest sipRequest)
+        {
+            if (dstEndPoint == null)
+            {
+                throw new ArgumentNullException(nameof(dstEndPoint), "The destination end point must be set for SendRequest.");
+            }
+            else if (sipRequest == null)
+            {
+                throw new ArgumentNullException(nameof(sipRequest), "The SIP request must be set for SendRequest.");
+            }
+            else if (dstEndPoint.Address.Equals(BlackholeAddress))
+            {
+                // Ignore packet, it's destined for the black-hole.
+                return Task.FromResult(SocketError.Success);
+            }
+
+            SIPChannel sipChannel = GetSIPChannelForDestination(dstEndPoint.Protocol, dstEndPoint.GetIPEndPoint(), sipRequest.SendFromHintChannelID, false);
+            SIPEndPoint sendFromSIPEndPoint = sipChannel.GetLocalSIPEndPointForDestination(dstEndPoint);
+
+            // Optional callback to allow the application to customise the outgoing SIP Request's headers.
+            if (CustomiseRequestHeader != null)
+            {
+                sipRequest.Header = CustomiseRequestHeader(sendFromSIPEndPoint, dstEndPoint, sipRequest) ?? sipRequest.Header;
+            }
+
+            // Once the channel has been determined check some specific header fields and replace the place holder end point.
+            sipRequest.Header = AdjustHeadersForEndPoint(sendFromSIPEndPoint, sipRequest.Header);
+
+            return SendRequestAsync(sipChannel, sendFromSIPEndPoint, dstEndPoint, sipRequest);
+        }
+
+        /// <summary>
+        /// Attempts to send a SIP request to the destination end point using the specified SIP channel.
+        /// </summary>
+        /// <param name="sipChannel">The SIP channel to use to send the SIP request.</param>
+        /// <param name="dstEndPoint">The destination to send the SIP request to.</param>
+        /// <param name="sipRequest">The SIP request to send.</param>
+        private Task<SocketError> SendRequestAsync(SIPChannel sipChannel, SIPEndPoint sendFromSIPEndPoint, SIPEndPoint dstEndPoint, SIPRequest sipRequest)
+        {
+            if (sipChannel == null)
+            {
+                throw new ArgumentNullException(nameof(sipChannel), "The SIP channel must be set for SendRequest.");
+            }
+            else if (dstEndPoint == null)
+            {
+                throw new ArgumentNullException(nameof(dstEndPoint), "The destination end point must be set for SendRequest.");
+            }
+            else if (sipRequest == null)
+            {
+                throw new ArgumentNullException(nameof(sipRequest), "The SIP request must be set for SendRequest.");
+            }
+            else if (dstEndPoint.Address.Equals(BlackholeAddress))
+            {
+                // Ignore packet, it's destined for the blackhole.
+                return Task.FromResult(SocketError.Success);
+            }
+
+            sipRequest.Header.ContentLength = (sipRequest.BodyBuffer != null) ? sipRequest.BodyBuffer.Length : 0;
+
+            SIPRequestOutTraceEvent?.Invoke(sendFromSIPEndPoint, dstEndPoint, sipRequest);
+
+            if (sipChannel.IsSecure)
+            {
+                return sipChannel.SendSecureAsync(dstEndPoint, sipRequest.GetBytes(), sipRequest.URI.HostAddress, true, sipRequest.SendFromHintConnectionID);
+            }
+            else
+            {
+                return sipChannel.SendAsync(dstEndPoint, sipRequest.GetBytes(), true, sipRequest.SendFromHintConnectionID);
+            }
+        }
+
+        /// <summary>
+        /// Add a SIP transaction to the engine which then keeps track of whether a response/acknowledgement has been received.
+        /// For UDP "reliably" means retransmitting the message up to eleven times.
+        /// If no response is received then periodic retransmits are made for up to T1 x 64 seconds (defaults to 30 seconds with 11 retransmits).
+        /// </summary>
+        /// <param name="sipTransaction">The SIP transaction encapsulating the SIP request or response that needs to be sent reliably.</param>
+        internal void AddTransaction(SIPTransaction sipTransaction)
+        {
+            if (sipTransaction == null)
+            {
+                throw new ArgumentNullException(nameof(sipTransaction), "The SIP transaction parameter must be set for AddTransaction.");
+            }
+
+            if (m_transactionEngine == null)
+            {
+                logger.LogWarning("SIP transport was requested to send a transaction in stateless mode (noop).");
+            }
+            else if (!m_transactionEngine.Exists(sipTransaction.TransactionId))
+            {
+                m_transactionEngine.AddTransaction(sipTransaction);
+            }
+        }
+
+        /// <summary>
+        /// This is a special send method that relies on the SIP transaction retransmit logic to avoid
+        /// blocking when a DNS request is required. This type of send is suitable for responses that 
+        /// are part of a transaction or for SIP Proxy servers that are relying on the remote 
+        /// SIP agent to retransmit requests.
+        /// </summary>
+        /// <param name="sipResponse">The SIP response to send.</param>
+        /// <returns>Will return InPorgress for a DNS cache miss. HostNotFound for a cache hit on a 
+        /// failure response. Otherwise the result of the send attempt.</returns>
+        public Task<SocketError> SendResponseAsync(SIPResponse sipResponse)
+        {
+            if (sipResponse == null)
+            {
+                throw new ArgumentNullException(nameof(sipResponse), "The SIP response must be set for SendResponse.");
+            }
+
+            // The lookup logic is designed to take advantage of the SIP retransmit mechanism. Rather
+            // than initiate the lookup and then wait for it to complete, which could take up to 20s
+            // in extreme cases, the lookup is put on it's own thread and then when ready the result
+            // will be used on the next SIP retransmit.
+
+            var topViaHeader = sipResponse.Header.Vias.TopViaHeader;
+            SIPURI topViaUri = new SIPURI(null, topViaHeader.ReceivedFromAddress, null, SIPSchemesEnum.sip, topViaHeader.Transport);
+
+            var cacheResult = ResolveSIPUriFromCacheInternal(topViaUri, PreferIPv6NameResolution);
+
+            if (cacheResult == null)
+            {
+                // No existing success or failure entry in the cache. Initiate a lookup but DON'T wait for it.
+                _ = Task.Run(() => ResolveSIPUriInternalAsync(topViaUri, PreferIPv6NameResolution, m_cts.Token).ConfigureAwait(false));
+
+                return Task.FromResult(SocketError.InProgress);
+            }
+            else if (cacheResult == SIPEndPoint.Empty)
+            {
+                return Task.FromResult(SocketError.HostNotFound);
+            }
+            else
+            {
+                return SendResponseAsync(cacheResult, sipResponse);
+            }
+        }
+
+        /// <summary>
+        /// Forwards a SIP response. There are two main cases for a SIP response to be forwarded:
+        /// - First case is when we have processed a request and are returning a response. In this case the response
+        ///   should be sent back on exactly the same socket the request came on.
+        /// - Second case is when we are acting as a Proxy and the response is on it's way back from the agent
+        ///   that processed the request. In this case it's highly likely the response needs to be forwarded to
+        ///   a different end point then the one it came from and it's also possible it will need to use a completely
+        ///   different channel to send on compared to the one it arrived on.
+        /// 
+        /// Forwarding logic:
+        /// - If the channel hints are set then an attempt will be made to use them to find an appropriate channel to
+        ///   send the response on. If the hinted channel can't be found or it is found but is the wrong protocol then
+        ///   move onto the next step,
+        /// - The information in the Top Via header will be used to find the best channel to forward the response on.
+        /// </summary>
+        /// <param name="sipResponse">The SIP response to send.</param>
+        /// <param name="waitForDns">If true the request will wait for any required DNS lookup to 
+        /// complete. This can potentially take many seconds. If false the DNS lookup will be
+        /// queued and the send will need to be called again.</param>
+        public async Task<SocketError> SendResponseAsync(SIPResponse sipResponse, bool waitForDns)
+        {
+            if (sipResponse == null)
+            {
+                throw new ArgumentNullException(nameof(sipResponse), "The SIP response must be set for SendResponseAsync.");
+            }
+            else if (sipResponse.Header.Vias?.TopViaHeader == null)
+            {
+                logger.LogWarning($"There was no top Via header on a SIP response from {sipResponse.RemoteSIPEndPoint} in SendResponseAsync, response dropped.");
+                return SocketError.Fault;
+            }
+            else
+            {
+                if (!waitForDns)
+                {
+                    // This overload attempts to use the DNS cache and if no hit it will
+                    // initiate the DNS query but not wait for it.
+                    return await SendResponseAsync(sipResponse).ConfigureAwait(false);
+                }
+                else
+                {
+                    var topViaHeader = sipResponse.Header.Vias.TopViaHeader;
+                    SIPURI topViaUri = new SIPURI(null, topViaHeader.ReceivedFromAddress, null, SIPSchemesEnum.sip, topViaHeader.Transport);
+
+                    var lookupResult = await ResolveSIPUriInternalAsync(topViaUri, PreferIPv6NameResolution, m_cts.Token).ConfigureAwait(false);
+
+                    if (lookupResult != null && lookupResult != SIPEndPoint.Empty)
+                    {
+                        return await SendResponseAsync(lookupResult, sipResponse).ConfigureAwait(false);
+                    }
+                    else
+                    {
+                        return SocketError.HostNotFound;
+                    }
+                }
+            }
+        }
+
+        /// <summary>
+        /// Asynchronously forwards a SIP response to the specified destination.
+        /// </summary>
+        /// <param name="dstEndPoint">The destination end point to send the response to.</param>
+        /// <param name="sipResponse">The SIP response to send.</param>
+        public Task<SocketError> SendResponseAsync(SIPEndPoint dstEndPoint, SIPResponse sipResponse)
+        {
+            if (dstEndPoint == null)
+            {
+                throw new ArgumentNullException(nameof(dstEndPoint), "The destination end point must be set for SendResponseAsync.");
+            }
+            else if (sipResponse == null)
+            {
+                throw new ArgumentNullException(nameof(sipResponse), "The SIP response must be set for SendResponseAsync.");
+            }
+
+            if (dstEndPoint != null && dstEndPoint.Address.Equals(BlackholeAddress))
+            {
+                // Ignore packet, it's destined for the black-hole.
+                return Task.FromResult(SocketError.Success);
+            }
+            else
+            {
+                // Once the destination is known determine the local SIP channel to reach it.
+                SIPChannel sendFromChannel = GetSIPChannelForDestination(dstEndPoint.Protocol, dstEndPoint.GetIPEndPoint(), sipResponse.SendFromHintChannelID, true);
+
+                if (sendFromChannel == null)
+                {
+                    logger.LogWarning($"An existing SIP channel could not be found to send response {sipResponse.ShortDescription}.");
+                    return Task.FromResult(SocketError.NotConnected);
+                }
+                else
+                {
+                    SIPEndPoint sendFromSIPEndPoint = sendFromChannel.GetLocalSIPEndPointForDestination(dstEndPoint);
+
+                    // Optional callback to allow the application to customise the outgoing SIP Response's headers.
+                    if (CustomiseResponseHeader != null)
+                    {
+                        sipResponse.Header = CustomiseResponseHeader(sendFromSIPEndPoint, dstEndPoint, sipResponse) ?? sipResponse.Header;
+                    }
+
+                    // Once the channel has been determined check some specific header fields and replace the place holder end point.
+                    sipResponse.Header = AdjustHeadersForEndPoint(sendFromSIPEndPoint, sipResponse.Header);
+
+                    sipResponse.Header.ContentLength = (sipResponse.BodyBuffer != null) ? sipResponse.BodyBuffer.Length : 0;
+
+                    SIPResponseOutTraceEvent?.Invoke(sendFromSIPEndPoint, dstEndPoint, sipResponse);
+
+                    // Now have a destination and sending channel, go ahead and forward.
+                    return sendFromChannel.SendAsync(dstEndPoint, sipResponse.GetBytes(), false, sipResponse.SendFromHintConnectionID);
+                }
+            }
+        }
+
+        /// <summary>
+        /// Checks specific SIP headers for "0.0.0.0" or "::0" strings and where found replaces them with the socket that the
+        /// request or response is being sent from. This mechanism is used to allow higher level agents to indicate they want to defer
+        /// the setting of those header fields to the transport class.
+        /// </summary>
+        /// <param name="sendFromSIPEndPoint">The IP end point the request or response is being sent from.</param>
+        /// <param name="header">The SIP header object to apply the adjustments to. The header object will be updated
+        /// in place with any header adjustments.</param>
+        private SIPHeader AdjustHeadersForEndPoint(SIPEndPoint sendFromSIPEndPoint, SIPHeader header)
+        {
+            IPEndPoint sendFromEndPoint = sendFromSIPEndPoint.GetIPEndPoint();
+
+            SIPHeader copy = null;
+
+            // Top Via header.
+            if (header.Vias.Length > 0)
+            {
+                copy = copy ?? header.Copy();
+                copy.Vias.Via[0].Host = sendFromEndPoint.Address.ToString();
+                copy.Vias.Via[0].Port = sendFromEndPoint.Port;
+            }
+
+            if (header.Vias.TopViaHeader.Transport != sendFromSIPEndPoint.Protocol)
+            {
+                copy = copy ?? header.Copy();
+                copy.Vias.Via[0].Transport = sendFromSIPEndPoint.Protocol;
+            }
+
+            // From header.
+            if (header.From.FromURI.Host.StartsWith(IPAddress.Any.ToString()) ||
+                header.From.FromURI.Host.StartsWith(IPAddress.IPv6Any.ToString()))
+            {
+                copy = copy ?? header.Copy();
+                copy.From.FromURI.Host = sendFromEndPoint.ToString();
+            }
+
+            // Contact header.
+            if (header.Contact != null && header.Contact.Count == 1)
+            {
+                if (!string.IsNullOrEmpty(ContactHost))
+                {
+                    // A custom ContactHost will always take precedence.
+                    copy = copy ?? header.Copy();
+                    if (IPAddress.TryParse(ContactHost, out _))
+                    {
+                        // If the custom host is an IP address include the port number that's being used for the send.
+                        copy.Contact.Single().ContactURI.Host = ContactHost + ":" + sendFromEndPoint.Port.ToString();
+                    }
+                    else
+                    {
+                        copy.Contact.Single().ContactURI.Host = ContactHost;
+                    }
+                }
+                else if (header.Contact.Single().ContactURI.Host.StartsWith(IPAddress.Any.ToString()) ||
+                    header.Contact.Single().ContactURI.Host.StartsWith(IPAddress.IPv6Any.ToString()))
+                {
+                    copy = copy ?? header.Copy();
+                    copy.Contact.Single().ContactURI.Host = sendFromEndPoint.ToString();
+                }
+
+                if (header.Contact.Single().ContactURI.Scheme == SIPSchemesEnum.sip && sendFromSIPEndPoint.Protocol != SIPProtocolsEnum.udp)
+                {
+                    copy = copy ?? header.Copy();
+                    copy.Contact.Single().ContactURI.Protocol = sendFromSIPEndPoint.Protocol;
+                }
+            }
+
+            return copy ?? header;
+        }
+
+        /// <summary>
+        /// Dedicated loop to process queued received messages.
+        /// </summary>
+        private void ProcessReceiveQueue()
+        {
+            Thread.CurrentThread.Name = RECEIVE_THREAD_NAME;
+
+            try
+            {
+                while (!m_closed)
+                {
+                    while (m_inMessageQueue.Count > 0)
+                    {
+                        m_inMessageQueue.TryDequeue(out var incomingMessage);
+                        if (incomingMessage != null)
+                        {
+                            SIPMessageReceived(incomingMessage.LocalSIPChannel, incomingMessage.LocalEndPoint, incomingMessage.RemoteEndPoint, incomingMessage.Buffer).Wait();
+                        }
+                    }
+
+                    if (!m_closed)
+                    {
+                        m_inMessageArrived.Reset();
+                        m_inMessageArrived.WaitOne(MAX_QUEUEWAIT_PERIOD);
+                    }
+                }
+            }
+            catch (Exception excp)
+            {
+                logger.LogError("Exception SIPTransport ProcessReceiveQueue. " + excp.Message);
+            }
+            finally
+            {
+                m_transportThreadStarted = false;
+            }
+        }
+
+        /// <summary>
+        /// Processes an incoming message from a SIP channel.
+        /// </summary>
+        /// <param name="sipChannel">The SIP channel the message was received on.</param>
+        /// <param name="localEndPoint">The local end point that the SIP channel received the message on.</param>
+        /// <param name="remoteEndPoint">The remote end point the message came from.</param>
+        /// <param name="buffer">The raw message received.</param>
+        private Task<SocketError> SIPMessageReceived(SIPChannel sipChannel, SIPEndPoint localEndPoint, SIPEndPoint remoteEndPoint, byte[] buffer)
+        {
+            string rawSIPMessage = null;
+
+            try
+            {
+                if (buffer != null && buffer.Length > 0)
+                {
+                    if ((buffer[0] == 0x0 || buffer[0] == 0x1) && buffer.Length >= 20)
+                    {
+                        // Treat any messages that cannot be SIP as STUN requests.
+                        STUNRequestReceived?.Invoke(localEndPoint.GetIPEndPoint(), remoteEndPoint.GetIPEndPoint(), buffer, buffer.Length);
+                    }
+                    else
+                    {
+                        // Treat all messages that don't match STUN requests as SIP.
+                        if (buffer.Length > SIPConstants.SIP_MAXIMUM_RECEIVE_LENGTH)
+                        {
+                            string rawErrorMessage = Encoding.UTF8.GetString(buffer, 0, 1024) + "\r\n..truncated";
+                            SIPBadRequestInTraceEvent?.Invoke(localEndPoint, remoteEndPoint, "SIP message too large, " + buffer.Length + " bytes, maximum allowed is " + SIPConstants.SIP_MAXIMUM_RECEIVE_LENGTH + " bytes.", SIPValidationFieldsEnum.Request, rawErrorMessage);
+                            SIPResponse tooLargeResponse = SIPResponse.GetResponse(localEndPoint, remoteEndPoint, SIPResponseStatusCodesEnum.MessageTooLarge, null);
+                            return SendResponseAsync(tooLargeResponse);
+                        }
+                        else
+                        {
+                            // TODO: Future improvement (4.5.2 doesn't support) is to use a ReadOnlySpan to check for the existence 
+                            // of 'S', 'I', 'P' before the first EOL.
+                            rawSIPMessage = Encoding.UTF8.GetString(buffer, 0, buffer.Length);
+                            if (rawSIPMessage.IsNullOrBlank() || SIPMessageBuffer.IsPing(buffer))
+                            {
+                                // An empty transmission has been received. More than likely this is a NAT keep alive and can be disregarded.
+                                return Task.FromResult(SocketError.Success);
+                            }
+                            else if (!rawSIPMessage.Contains("SIP"))
+                            {
+                                SIPBadRequestInTraceEvent?.Invoke(localEndPoint, remoteEndPoint, "Missing SIP string.", SIPValidationFieldsEnum.NoSIPString, rawSIPMessage);
+                                return Task.FromResult(SocketError.InvalidArgument);
+                            }
+
+                            SIPMessageBuffer sipMessageBuffer = SIPMessageBuffer.ParseSIPMessage(buffer, localEndPoint, remoteEndPoint);
+
+                            if (sipMessageBuffer != null)
+                            {
+                                if (sipMessageBuffer.SIPMessageType == SIPMessageTypesEnum.Response)
+                                {
+                                    #region SIP Response.
+
+                                    try
+                                    {
+                                        SIPResponse sipResponse = SIPResponse.ParseSIPResponse(sipMessageBuffer);
+
+                                        SIPResponseInTraceEvent?.Invoke(localEndPoint, remoteEndPoint, sipResponse);
+
+                                        if (m_transactionEngine != null && m_transactionEngine.Exists(sipResponse))
+                                        {
+                                            SIPTransaction transaction = m_transactionEngine.GetTransaction(sipResponse);
+                                            transaction.GotResponse(localEndPoint, remoteEndPoint, sipResponse);
+                                        }
+                                        else
+                                        {
+                                            SIPTransportResponseReceived?.Invoke(localEndPoint, remoteEndPoint, sipResponse);
+                                        }
+                                    }
+                                    catch (SIPValidationException sipValidationException)
+                                    {
+                                        SIPBadResponseInTraceEvent?.Invoke(localEndPoint, remoteEndPoint, sipMessageBuffer.RawMessage, sipValidationException.SIPErrorField, sipMessageBuffer.RawMessage);
+                                    }
+
+                                    #endregion
+                                }
+                                else
+                                {
+                                    #region SIP Request.
+
+                                    try
+                                    {
+                                        SIPRequest sipRequest = SIPRequest.ParseSIPRequest(sipMessageBuffer);
+
+                                        SIPValidationFieldsEnum sipRequestErrorField = SIPValidationFieldsEnum.Unknown;
+                                        string sipRequestValidationError = null;
+                                        if (!sipRequest.IsValid(out sipRequestErrorField, out sipRequestValidationError))
+                                        {
+                                            throw new SIPValidationException(sipRequestErrorField, sipRequestValidationError);
+                                        }
+
+                                        SIPRequestInTraceEvent?.Invoke(localEndPoint, remoteEndPoint, sipRequest);
+
+                                        // Stateful cores will create transactions once they get the request and the transport layer will use those transactions.
+                                        // Stateless cores will not be affected by this step as the transaction layer will always return false.
+                                        SIPTransaction requestTransaction = (m_transactionEngine != null) ? m_transactionEngine.GetTransaction(sipRequest) : null;
+                                        if (requestTransaction != null)
+                                        {
+                                            if (requestTransaction.TransactionState == SIPTransactionStatesEnum.Completed && sipRequest.Method != SIPMethodsEnum.ACK
+                                                && sipRequest.Method != SIPMethodsEnum.PRACK)
+                                            {
+                                                if (requestTransaction.TransactionFinalResponse != null)
+                                                {
+                                                    logger.LogWarning("Resending final response for " + sipRequest.Method + ", " + sipRequest.URI.ToString() + ", cseq=" + sipRequest.Header.CSeq + ".");
+                                                    requestTransaction.OnRetransmitFinalResponse();
+                                                    return SendResponseAsync(requestTransaction.TransactionFinalResponse);
+                                                }
+                                            }
+                                            else if (sipRequest.Method == SIPMethodsEnum.ACK)
+                                            {
+                                                if (requestTransaction.TransactionState == SIPTransactionStatesEnum.Completed ||
+                                                    requestTransaction.TransactionState == SIPTransactionStatesEnum.Cancelled)
+                                                {
+                                                    sipRequest.Header.Vias.UpateTopViaHeader(remoteEndPoint.GetIPEndPoint());
+                                                    requestTransaction.ACKReceived(localEndPoint, remoteEndPoint, sipRequest);
+                                                }
+                                                else
+                                                {
+                                                    SIPBadRequestInTraceEvent?.Invoke(localEndPoint, remoteEndPoint, "ACK received on " + requestTransaction.TransactionState + " transaction, ignoring.", SIPValidationFieldsEnum.Request, null);
+                                                }
+                                            }
+                                            else if (sipRequest.Method == SIPMethodsEnum.PRACK)
+                                            {
+                                                sipRequest.Header.Vias.UpateTopViaHeader(remoteEndPoint.GetIPEndPoint());
+                                                requestTransaction.PRACKReceived(localEndPoint, remoteEndPoint, sipRequest);
+                                            }
+                                            else if (sipRequest.Method == SIPMethodsEnum.INVITE && (requestTransaction.TransactionState == SIPTransactionStatesEnum.Trying ||
+                                                requestTransaction.TransactionState == SIPTransactionStatesEnum.Proceeding))
+                                            {
+                                                return SendResponseAsync(requestTransaction.UnreliableProvisionalResponse);
+                                            }
+                                            else
+                                            {
+                                                logger.LogWarning("Transaction already exists, ignoring duplicate request, " + sipRequest.Method + " " + sipRequest.URI.ToString() + ".");
+                                            }
+                                        }
+                                        else if (m_transactionEngine != null && sipRequest.Method == SIPMethodsEnum.CANCEL &&
+                                            GetTransaction(SIPTransaction.GetRequestTransactionId(sipRequest.Header.Vias.TopViaHeader.Branch, SIPMethodsEnum.INVITE)) != null)
+                                        {
+                                            UASInviteTransaction inviteTransaction = (UASInviteTransaction)GetTransaction(SIPTransaction.GetRequestTransactionId(sipRequest.Header.Vias.TopViaHeader.Branch, SIPMethodsEnum.INVITE));
+                                            if (inviteTransaction != null)
+                                            {
+                                                // Note: this will generate the INVITE request response.
+                                                inviteTransaction.CancelCall();
+
+                                                // Note: this will generate the CANCEL request response.
+                                                SIPResponse okResponse = SIPResponse.GetResponse(sipRequest, SIPResponseStatusCodesEnum.Ok, null);
+                                                okResponse.Header.To.ToTag = inviteTransaction.LocalTag;
+                                                return SendResponseAsync(okResponse);
+                                            }
+                                            else
+                                            {
+                                                SIPResponse noMatchingTxResponse = SIPResponse.GetResponse(localEndPoint, remoteEndPoint, SIPResponseStatusCodesEnum.CallLegTransactionDoesNotExist, null);
+                                                return SendResponseAsync(noMatchingTxResponse);
+                                            }
+                                        }
+                                        else if (SIPTransportRequestReceived != null)
+                                        {
+                                            // This is a new SIP request and if the validity checks are passed it will be handed off to all subscribed new request listeners
+                                            if (sipRequest.Header.MaxForwards == 0 && sipRequest.Method != SIPMethodsEnum.OPTIONS)
+                                            {
+                                                // Check the MaxForwards value, if equal to 0 the request must be discarded. If MaxForwards is -1 it indicates the
+                                                // header was not present in the request and that the MaxForwards check should not be undertaken.
+                                                SIPBadRequestInTraceEvent?.Invoke(localEndPoint, remoteEndPoint, $"Zero MaxForwards on {sipRequest.Method} {sipRequest.URI} from {sipRequest.Header.From.FromURI.User} {remoteEndPoint}.", SIPValidationFieldsEnum.Request, sipRequest.ToString());
+                                                SIPResponse tooManyHops = SIPResponse.GetResponse(sipRequest, SIPResponseStatusCodesEnum.TooManyHops, null);
+                                                return SendResponseAsync(tooManyHops);
+                                            }
+                                            else if (sipRequest.Header.UnknownRequireExtension != null)
+                                            {
+                                                // The sender requires an extension that we don't support.
+                                                SIPBadRequestInTraceEvent?.Invoke(localEndPoint, remoteEndPoint, $"Rejecting request to one or more required extensions not being supported, unsupported extensions: {sipRequest.Header.UnknownRequireExtension}.", SIPValidationFieldsEnum.Request, sipRequest.ToString());
+                                                SIPResponse badRequireResp = SIPResponse.GetResponse(sipRequest, SIPResponseStatusCodesEnum.BadExtension, null);
+                                                badRequireResp.Header.Unsupported = sipRequest.Header.UnknownRequireExtension;
+                                                return SendResponseAsync(badRequireResp);
+                                            }
+
+                                            if (sipRequest.Header.Routes.Length > 0)
+                                            {
+                                                PreProcessRouteInfo(sipRequest);
+                                            }
+
+                                            // Request has passed validity checks, adjust the client Via header to reflect the socket the request was received on.
+                                            sipRequest.Header.Vias.UpateTopViaHeader(remoteEndPoint.GetIPEndPoint());
+
+                                            // Stateful cores should create a transaction once they receive this event, stateless cores should not.
+                                            SIPTransportRequestReceived(localEndPoint, remoteEndPoint, sipRequest);
+                                        }
+                                    }
+                                    catch (SIPValidationException sipRequestExcp)
+                                    {
+                                        SIPBadRequestInTraceEvent?.Invoke(localEndPoint, remoteEndPoint, sipRequestExcp.Message, sipRequestExcp.SIPErrorField, sipMessageBuffer.RawMessage);
+                                        SIPResponse errorResponse = SIPResponse.GetResponse(localEndPoint, remoteEndPoint, sipRequestExcp.SIPResponseErrorCode, sipRequestExcp.Message);
+                                        return SendResponseAsync(errorResponse);
+                                    }
+
+                                    #endregion
+                                }
+                            }
+                            else
+                            {
+                                SIPBadRequestInTraceEvent?.Invoke(localEndPoint, remoteEndPoint, "Not parseable as SIP message.", SIPValidationFieldsEnum.Unknown, rawSIPMessage);
+                            }
+                        }
+                    }
+                }
+
+                return Task.FromResult(SocketError.Success);
+            }
+            catch (Exception excp)
+            {
+                Log.Logger.LogError($"Exception SIPMessageReceived. {excp.Message}");
+                SIPBadRequestInTraceEvent?.Invoke(localEndPoint, remoteEndPoint, "Exception SIPTransport. " + excp.Message, SIPValidationFieldsEnum.Unknown, rawSIPMessage);
+                return Task.FromResult(SocketError.Fault);
+            }
+        }
+
+        /// <summary>
+        /// Attempts to locate a SIP channel that can be used to communicate with a remote end point
+        /// over a specific SIP protocol.
+        /// </summary>
+        /// <param name="protocol">The SIP protocol required for the communication.</param>
+        /// <param name="dst">The destination end point.</param>
+        /// <param name="channelIDHint">An optional channel ID that gives a hint as to the preferred 
+        /// channel to select.</param>
+        /// <param name="isForResponse">True if the channel is needed for a SIP response. New channels will not be
+        /// created to send responses.</param>
+        /// <returns>If found a SIP channel or null if not.</returns>
+        private SIPChannel GetSIPChannelForDestination(SIPProtocolsEnum protocol, IPEndPoint dst, string channelIDHint, bool isForResponse)
+        {
+            if (m_sipChannels == null || m_sipChannels.Count == 0)
+            {
+                if (CanCreateMissingChannels && !isForResponse)
+                {
+                    var sipChannel = CreateChannel(protocol, dst.AddressFamily);
+                    if (sipChannel != null)
+                    {
+                        AddSIPChannel(sipChannel);
+                        return sipChannel;
+                    }
+                }
+
+                throw new ApplicationException("The transport layer does not have any SIP channels.");
+            }
+            else if (!m_sipChannels.Any(x => x.Value.IsProtocolSupported(protocol) && x.Value.IsAddressFamilySupported(dst.Address.AddressFamily)))
+            {
+                if (CanCreateMissingChannels && !isForResponse)
+                {
+                    var sipChannel = CreateChannel(protocol, dst.AddressFamily);
+                    if (sipChannel != null)
+                    {
+                        AddSIPChannel(sipChannel);
+                        return sipChannel;
+                    }
+                }
+
+                throw new ApplicationException($"The transport layer does not have any SIP channels matching {protocol} and {dst.AddressFamily}.");
+            }
+            else if (!string.IsNullOrEmpty(channelIDHint) && m_sipChannels.Any(x => x.Value.IsProtocolSupported(protocol) && x.Key == channelIDHint))
+            {
+                return m_sipChannels[channelIDHint];
+            }
+            else
+            {
+                SIPChannel matchingChannel = null;
+
+                // There's at least one channel available. If there's an IPAddress.Any channel choose that first
+                // since it's able to use all the machine's active network interfaces and should be able to reach
+                // any remote end point.
+                IPAddress addrAny = (dst.AddressFamily == AddressFamily.InterNetworkV6) ? IPAddress.IPv6Any : IPAddress.Any;
+                matchingChannel = GetSIPChannel(protocol, addrAny);
+                if (matchingChannel != null)
+                {
+                    return matchingChannel;
+                }
+
+                // Check for an exact match on the destination address and a SIP channel. Barring duplicate IP addresses and other 
+                // shenanigans this would mean we're on the same machine. Note this will also catch loopback to loopback cases.
+                matchingChannel = GetSIPChannel(protocol, dst.Address);
+                if (matchingChannel != null)
+                {
+                    return matchingChannel;
+                }
+
+                // Now we'll rely on the Operating Systems routing table to tell us which local IP address would be the one 
+                // chosen to communicate with the destination. And then look for an exact match on a channel listening address.
+                IPAddress srcAddr = NetServices.GetLocalAddressForRemote(dst.Address);
+                if (srcAddr != null)
+                {
+                    matchingChannel = GetSIPChannel(protocol, srcAddr);
+                    if (matchingChannel != null)
+                    {
+                        return matchingChannel;
+                    }
+                }
+
+                // Now we're clutching at straws. Try the IP address the OS routing table tells us is used for accessing the Internet.
+                IPAddress internetSrcAddr = NetServices.InternetDefaultAddress;
+                if (internetSrcAddr != null)
+                {
+                    matchingChannel = GetSIPChannel(protocol, internetSrcAddr);
+                    if (matchingChannel != null)
+                    {
+                        return matchingChannel;
+                    }
+                }
+
+                return m_sipChannels.Where(x => x.Value.IsProtocolSupported(protocol) && x.Value.IsAddressFamilySupported(dst.Address.AddressFamily))
+                    .Select(x => x.Value).FirstOrDefault();
+            }
+        }
+
+        /// <summary>
+        /// Helper method for GetSIPChannelForDestination to do the SIP channel match check when it is known
+        /// exactly which SIP protocol and listening IP address we're after.
+        /// </summary>
+        /// <param name="protocol">The SIP protocol to find a match for.</param>
+        /// <param name="listeningAddress">The listening IP address to find a match for.</param>
+        /// <returns>A SIP channel if a match is found or null if not.</returns>
+        private SIPChannel GetSIPChannel(SIPProtocolsEnum protocol, IPAddress listeningAddress)
+        {
+            if (m_sipChannels.Any(x => x.Value.IsProtocolSupported(protocol) && listeningAddress.Equals(x.Value.ListeningIPAddress)))
+            {
+                return m_sipChannels.Where(x =>
+                             x.Value.IsProtocolSupported(protocol) && listeningAddress.Equals(x.Value.ListeningIPAddress))
+                           .Select(x => x.Value)
+                           .First();
+            }
+            else
+            {
+                return null;
+            }
+        }
+
+        /// <summary>
+        /// Gets a list of this transport's SIP channels.
+        /// </summary>
+        /// <returns>A list of SIP channels.</returns>
+        public List<SIPChannel> GetSIPChannels()
+        {
+            return m_sipChannels.Select(x => x.Value).ToList();
+        }
+
+        /// <summary>
+        /// Add a SIP transaction to the transaction engine for reliable request and response delivery.
+        /// </summary>
+        /// <param name="transaction">The transaction to add.</param>
+        //public void AddTransaction(SIPTransaction transaction)
+        //{
+        //    if (m_transactionEngine == null)
+        //    {
+        //        logger.LogWarning("The SIP transport was requested to add a transaction in stateless mode (noop).");
+        //    }
+        //    else
+        //    {
+        //        m_transactionEngine.AddTransaction(transaction);
+        //    }
+        //}
+
+        /// <summary>
+        /// Attempts to retrieve the transaction matching the supplied ID.
+        /// </summary>
+        /// <param name="transactionId">The transaction ID to match.</param>
+        /// <returns>If found a transaction object or null if not.</returns>
+        private SIPTransaction GetTransaction(string transactionId)
+        {
+            return m_transactionEngine?.GetTransaction(transactionId);
+        }
+
+        /// <summary>
+        /// Creates an on demand SIP channel suitable for outbound connections.
+        /// </summary>
+        /// <param name="protocol">The transport protocol of the SIP channel to create.</param>
+        /// <param name="addressFamily">Whether the channel should be created for IPv4 or IPv6.</param>
+        /// <param name="port">Optional. If specified channels that open a listener will attempt to 
+        /// use this port.</param>
+        /// <returns>A SIP channel if it was possible to create or null if not.</returns>
+        public SIPChannel CreateChannel(SIPProtocolsEnum protocol, AddressFamily addressFamily, int port = 0)
+        {
+            SIPChannel sipChannel = null;
+            IPAddress localAddress = (addressFamily == AddressFamily.InterNetworkV6) ? IPAddress.IPv6Any : IPAddress.Any;
+
+            switch (protocol)
+            {
+                case SIPProtocolsEnum.tcp:
+                    sipChannel = new SIPTCPChannel(new IPEndPoint(localAddress, port));
+                    break;
+                case SIPProtocolsEnum.tls:
+                    // Create a client only TLS channel.
+                    sipChannel = new SIPTLSChannel(new IPEndPoint(localAddress, port));
+                    break;
+                case SIPProtocolsEnum.udp:
+                    sipChannel = new SIPUDPChannel(new IPEndPoint(localAddress, port));
+                    break;
+                case SIPProtocolsEnum.ws:
+                case SIPProtocolsEnum.wss:
+                    sipChannel = new SIPClientWebSocketChannel();
+                    break;
+                default:
+                    logger.LogWarning($"Don't know how to create SIP channel for transport {protocol}.");
+                    break;
+            }
+
+            return sipChannel;
+        }
+
+        /// <summary>
+        /// Public wrapper for the SIP DNS lookup call being used by this SIP transport.
+        /// </summary>
+        /// <param name="uri">The SIP URI to resolve.</param>
+        /// <returns>If successful a SIP end point for the SIP URI. For failures SIPEndPoint.Empty.</returns>
+        public Task<SIPEndPoint> ResolveSIPUriAsync(SIPURI uri)
+        {
+            return ResolveSIPUriInternalAsync(uri, PreferIPv6NameResolution, m_cts.Token);
+        }
+
+        public void Dispose()
+        {
+            Shutdown();
+        }
+
+        /// <summary>
+        /// Helper method to enable logging of SIP request, responses and retransmits.
+        /// </summary>
+        public void EnableTraceLogs()
+        {
+            SIPRequestInTraceEvent += (localEP, remoteEP, req) =>
+            {
+                logger.LogDebug($"Request received: {localEP}<-{remoteEP} {req.StatusLine}");
+                logger.LogTrace(req.ToString());
+            };
+
+            SIPRequestOutTraceEvent += (localEP, remoteEP, req) =>
+            {
+                logger.LogDebug($"Request sent: {localEP}->{remoteEP} {req.StatusLine}");
+                logger.LogTrace(req.ToString());
+            };
+
+            SIPResponseInTraceEvent += (localEP, remoteEP, resp) =>
+            {
+                logger.LogDebug($"Response received: {localEP}<-{remoteEP} {resp.ShortDescription}");
+                logger.LogTrace(resp.ToString());
+            };
+
+            SIPResponseOutTraceEvent += (localEP, remoteEP, resp) =>
+            {
+                logger.LogDebug($"Response sent: {localEP}->{remoteEP} {resp.ShortDescription}");
+                logger.LogTrace(resp.ToString());
+            };
+
+            SIPRequestRetransmitTraceEvent += (tx, req, count) =>
+            {
+                logger.LogDebug($"Request retransmit {count} for request {req.StatusLine}, initial transmit {DateTime.Now.Subtract(tx.InitialTransmit).TotalSeconds.ToString("0.###")}s ago.");
+            };
+
+            SIPResponseRetransmitTraceEvent += (tx, resp, count) =>
+            {
+                logger.LogDebug($"Response retransmit {count} for response {resp.ShortDescription}, initial transmit {DateTime.Now.Subtract(tx.InitialTransmit).TotalSeconds.ToString("0.###")}s ago.");
+            };
+        }
+    }
+}