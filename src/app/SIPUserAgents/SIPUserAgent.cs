﻿//-----------------------------------------------------------------------------
// Filename: SIPUserAgent.cs
//
// Description: A "full" SIP user agent that encompasses both client and server user agents.
// It is also able to manage in dialog operations after the call is established 
// (the client and server user agents don't handle in dialog operations).
//
// Author(s):
// Aaron Clauson (aaron@sipsorcery.com)
//
// History:
// 26 Nov 2019	Aaron Clauson   Created, Dublin, Ireland.
// rj2: added overload for Answer with customHeader
//
// License: 
// BSD 3-Clause "New" or "Revised" License, see included LICENSE.md file.
//-----------------------------------------------------------------------------

using System;
using System.Collections.Generic;
using System.Net.Sockets;
using System.Threading;
using System.Threading.Tasks;
using Microsoft.Extensions.Logging;
using SIPSorcery.Net;
using SIPSorcery.Sys;

namespace SIPSorcery.SIP.App
{
    /// <summary>
    /// A "full" SIP user agent that encompasses both client and server user agents.
    /// It is also able to manage in dialog operations after the call is established 
    /// (the client and server user agents don't handle in dialog operations).
    /// 
    /// Unlike other user agents this one also manages its own RTP session object
    /// which means it can handle things like call on and off hold, RTP end point
    /// changes and sending DTMF events.
    /// </summary>
    public class SIPUserAgent
    {
        private static readonly string m_sdpContentType = SDP.SDP_MIME_CONTENTTYPE;
        private static readonly string m_sipReferContentType = SIPMIMETypes.REFER_CONTENT_TYPE;
        private static string m_userAgent = SIPConstants.SIP_USERAGENT_STRING;
        private static int WAIT_DIALOG_TIMEOUT = SIPTimings.T2;

        private static ILogger logger = Log.Logger;

<<<<<<< HEAD
        private CancellationTokenSource m_cts = new CancellationTokenSource();

        /// <summary>
        /// Client user agent for placing calls.
        /// </summary>
        private SIPClientUserAgent m_uac;

        /// <summary>
        /// Server user agent for receiving calls.
        /// </summary>
        private SIPServerUserAgent m_uas;

        /// <summary>
        /// The SIP transport layer for sending requests and responses.
        /// </summary>
        private SIPTransport m_transport;

        /// <summary>
        /// If set all communications are sent to this address irrespective of what the 
        /// request and response headers indicate.
        /// </summary>
        private SIPEndPoint m_outboundProxy;

        /// <summary>
        /// The media (RTP) session in use for the current call.
        /// </summary>
        public IMediaSession MediaSession { get; private set; }

        /// <summary>
        /// Indicates whether there is an active call or not.
        /// </summary>
        public bool IsCallActive
        {
            get
            {
                return Dialogue?.DialogueState == SIPDialogueStateEnum.Confirmed;
            }
=======
        private CancellationTokenSource m_cts = new CancellationTokenSource();

        /// <summary>
        /// Client user agent for placing calls.
        /// </summary>
        private SIPClientUserAgent m_uac;

        /// <summary>
        /// Server user agent for receiving calls.
        /// </summary>
        private SIPServerUserAgent m_uas;

        /// <summary>
        /// The SIP transport layer for sending requests and responses.
        /// </summary>
        private SIPTransport m_transport;

        /// <summary>
        /// If set all communications are sent to this address irrespective of what the 
        /// request and response headers indicate.
        /// </summary>
        private SIPEndPoint m_outboundProxy;

        /// <summary>
        /// The media (RTP) session in use for the current call.
        /// </summary>
        public IMediaSession MediaSession { get; private set; }

        /// <summary>
        /// If not null this value will replace the default user agent value in Invite-Requests.
        /// </summary>
        public string UserAgent { get; set; }

        /// <summary>
        /// Indicates whether there is an active call or not
        /// </summary>
        public bool IsCallActive
        {
            get
            {
                return Dialogue?.DialogueState == SIPDialogueStateEnum.Confirmed;
            }
>>>>>>> 8a37bfc0
        }

        /// <summary>
        /// True if we've put the remote party on hold.
        /// </summary>
        public bool IsOnLocalHold { get; private set; }

        /// <summary>
        /// True if the remote party has put us on hold.
        /// </summary>
        public bool IsOnRemoteHold { get; private set; }

        /// <summary>
        /// Once either the client or server call is answered this will hold the SIP
        /// dialogue that was created by the call.
        /// </summary>
        public SIPDialogue Dialogue
        {
            get
            {
                if (m_uac != null)
                {
                    return m_uac.SIPDialogue;
                }

                return m_uas?.SIPDialogue;
            }
        }

        /// <summary>
        /// For a call initiated by us this is the call descriptor that was used.
        /// </summary>
        public SIPCallDescriptor CallDescriptor
        {
            get { return m_uac?.CallDescriptor; }
        }

        /// <summary>
        /// The remote party has received our call request and is working on it.
        /// </summary>
        public event SIPCallResponseDelegate ClientCallTrying;

        /// <summary>
        /// The remote party has progressed our call request to ringing/in progress.
        /// </summary>
        public event SIPCallResponseDelegate ClientCallRinging;

        /// <summary>
        /// The in progress call attempt was answered.
        /// </summary>
        public event SIPCallResponseDelegate ClientCallAnswered;

        /// <summary>
        /// The in progress call attempt failed.
        /// </summary>
        public event SIPCallFailedDelegate ClientCallFailed;

        /// <summary>
        /// For calls accepted by this user agent this event will be fired if the call
        /// is cancelled before it gets answered.
        /// </summary>
        public event SIPUASDelegate ServerCallCancelled;

        /// <summary>
        /// The remote call party has sent us a new re-INVITE request that this
        /// class didn't know how to or couldn't handle. Things we can
        /// handle are on and off hold. Common examples of what we can't handle
        /// are changing RTP end points, changing codecs etc.
        /// </summary>
        public event Action<UASInviteTransaction> OnReinviteRequest;

        /// <summary>
        /// Call was hungup by the remote party. Applies to calls initiated by us and calls received
        /// by us. An example of when this user agent will initiate a hang up is when a transfer is
        /// accepted by the remote calling party.
        /// </summary>
        public event Action<SIPDialogue> OnCallHungup;

        /// <summary>
        /// Fires when a NOTIFY request is received that contains an update about the 
        /// status of a transfer.
        /// </summary>
        public event Action<string> OnTransferNotify;

        /// <summary>	
        /// The remote call party has put us on hold.	
        /// </summary>	
        public event Action RemotePutOnHold;

        /// <summary>	
        /// The remote call party has taken us off hold.	
        /// </summary>	
        public event Action RemoteTookOffHold;

        /// <summary>
        /// Gets fired when an RTP DTMF event is detected as completed on the remote party's RTP stream.
        /// </summary>
        public event Action<byte, int> OnDtmfTone;

        /// <summary>
        /// Creates a new SIP client and server combination user agent.
        /// </summary>
        /// <param name="transport">The transport layer to use for requests and responses.</param>
        /// <param name="outboundProxy">Optional. If set all requests and responses will be forwarded to this
        /// end point irrespective of their headers.</param>
        public SIPUserAgent(SIPTransport transport, SIPEndPoint outboundProxy)
        {
            m_transport = transport;
            m_outboundProxy = outboundProxy;

            m_transport.SIPTransportRequestReceived += SIPTransportRequestReceived;
        }

        /// <summary>
        /// Attempts to place a new outgoing call AND waits for the call to be answered or fail.
        /// Use <see cref="InitiateCallAsync(SIPCallDescriptor, IMediaSession)"/> to start a call without
        /// waiting for it to complete and monitor <see cref="ClientCallAnsweredHandler"/> and
        /// <see cref="ClientCallFailedHandler"/> to detect an answer or failure.
        /// </summary>
        /// <param name="dst">The destination SIP URI to call.</param>
        /// <param name="username">Optional Username if authentication is required.</param>
        /// <param name="password">Optional. Password if authentication is required.</param>
        /// <param name="mediaSession">The RTP session for the call.</param>
        public Task<bool> Call(string dst, string username, string password, IMediaSession mediaSession)
        {
            if (!SIPURI.TryParse(dst, out var dstUri))
            {
                throw new ApplicationException("The destination was not recognised as a valid SIP URI.");
            }

            SIPCallDescriptor callDescriptor = new SIPCallDescriptor(
               username ?? SIPConstants.SIP_DEFAULT_USERNAME,
               password,
               dstUri.ToString(),
               SIPConstants.SIP_DEFAULT_FROMURI,
               dstUri.CanonicalAddress,
               null, null, null,
               SIPCallDirection.Out,
               SDP.SDP_MIME_CONTENTTYPE,
               null,
               null);

            return Call(callDescriptor, mediaSession);
        }

        /// <summary>
        /// Attempts to place a new outgoing call AND waits for the call to be answered or fail.
        /// Use <see cref="InitiateCallAsync(SIPCallDescriptor, IMediaSession)"/> to start a call without
        /// waiting for it to complete and monitor <see cref="ClientCallAnsweredHandler"/> and
        /// <see cref="ClientCallFailedHandler"/> to detect an answer or failure.
        /// </summary>
        /// <param name="callDescriptor">The full descriptor for the call destination. Allows customising
        /// of additional options above the standard username, password and destination URI.</param>
        /// <param name="mediaSession">The RTP session for the call.</param>
        public async Task<bool> Call(SIPCallDescriptor callDescriptor, IMediaSession mediaSession)
        {
            TaskCompletionSource<bool> callResult = new TaskCompletionSource<bool>(TaskCreationOptions.RunContinuationsAsynchronously);

            await InitiateCallAsync(callDescriptor, mediaSession).ConfigureAwait(false);

            ClientCallAnswered += (uac, resp) =>
            {
                callResult.TrySetResult(true);
            };
            ClientCallFailed += (uac, errorMessage) =>
            {
                callResult.TrySetResult(false);
            };

            return callResult.Task.Result;
        }

        /// <summary>
        /// Attempts to place a new outgoing call.
        /// </summary>
        /// <param name="sipCallDescriptor">A call descriptor containing the information about how 
        /// and where to place the call.</param>
        /// <param name="mediaSession">The media session used for this call</param>
        public async Task InitiateCallAsync(SIPCallDescriptor sipCallDescriptor, IMediaSession mediaSession)
        {
            m_cts = new CancellationTokenSource();

            m_uac = new SIPClientUserAgent(m_transport);
            m_uac.CallTrying += ClientCallTryingHandler;
            m_uac.CallRinging += ClientCallRingingHandler;
            m_uac.CallAnswered += ClientCallAnsweredHandler;
            m_uac.CallFailed += ClientCallFailedHandler;

            // Can be DNS lookups involved in getting the call destination.
            SIPEndPoint serverEndPoint = await Task.Run<SIPEndPoint>(() => { return m_uac.GetCallDestination(sipCallDescriptor); }).ConfigureAwait(false);

            if (serverEndPoint != null)
            {
                MediaSession = mediaSession;
                MediaSession.OnRtpEvent += OnRemoteRtpEvent;
                //MediaSession.OnRtpClosed += (reason) => Hangup();
                MediaSession.OnRtpClosed += (reason) =>
                {
                    if (!MediaSession.IsClosed)
                    {
                        logger.LogWarning($"RTP channel was closed with reason {reason}.");
                    }
                };

                RTCOfferOptions offerOptions = new RTCOfferOptions { RemoteSignallingAddress = serverEndPoint.Address };

                var sdp = await mediaSession.createOffer(offerOptions).ConfigureAwait(false);
                mediaSession.setLocalDescription(new RTCSessionDescription { sdp = sdp, type = RTCSdpType.offer });

                if (mediaSession.localDescription == null)
                {
                    ClientCallFailed?.Invoke(m_uac, $"Could not create a local SDP offer.");
                    CallEnded();
                }
                else
                {
                    sipCallDescriptor.Content = mediaSession.localDescription.sdp.ToString();
                    // This initiates the call but does not wait for an answer.
                    m_uac.Call(sipCallDescriptor);
                }
            }
            else
            {
                ClientCallFailed?.Invoke(m_uac, $"Could not resolve destination when placing call to {sipCallDescriptor.Uri}.");
                CallEnded();
            }
        }

        /// <summary>
        /// Cancel our call attempt prior to it being answered.
        /// </summary>
        public void Cancel()
        {
            if (m_uac != null)
            {
                if (m_uac.IsUACAnswered == false)
                {
                    m_uac.Cancel();
                }
                else
                {
                    m_uac.Hangup();
                }
            }

            if (MediaSession != null)
            {
                MediaSession.Close("call cancelled");
            }
        }

        /// <summary>
        /// Hangup established call
        /// </summary>
        public void Hangup()
        {
            m_cts.Cancel();

            if (MediaSession != null && !MediaSession.IsClosed)
            {
                MediaSession?.Close("call hungup");
            }

            if (Dialogue?.DialogueState != SIPDialogueStateEnum.Terminated)
            {
                Dialogue?.Hangup(m_transport, m_outboundProxy);
            }

            IsOnLocalHold = false;
            IsOnRemoteHold = false;

            CallEnded();
        }

        /// <summary>
        /// This method can be used to start the processing of a new incoming call request.
        /// The user agent will is acting as a server for this operation and it can be considered
        /// the opposite of the Call method. This is only the first step in answering an incoming
        /// call. It can still be rejected or answered after this point.
        /// </summary>
        /// <param name="inviteRequest">The invite request representing the incoming call.</param>
        /// <returns>An ID string that needs to be supplied when the call is answered or rejected 
        /// (used to manage multiple pending incoming calls).</returns>
        public SIPServerUserAgent AcceptCall(SIPRequest inviteRequest)
        {
            UASInviteTransaction uasTransaction = new UASInviteTransaction(m_transport, inviteRequest, m_outboundProxy);
            SIPServerUserAgent uas = new SIPServerUserAgent(m_transport, m_outboundProxy, null, null, SIPCallDirection.In, null, null, null, uasTransaction);
            uas.CallCancelled += (pendingUas) =>
            {
                CallEnded();
                ServerCallCancelled?.Invoke(pendingUas);
            };

            uas.Progress(SIPResponseStatusCodesEnum.Trying, null, null, null, null);
            uas.Progress(SIPResponseStatusCodesEnum.Ringing, null, null, null, null);

            return uas;
        }

        /// <summary>
        /// Answers the call request contained in the user agent server parameter. Note the
        /// <see cref="AcceptCall(SIPRequest)"/> method should be used to create the user agent server.
        /// Any existing call will be hungup.
        /// </summary>
        /// <param name="uas">The user agent server holding the pending call to answer.</param>
        /// <param name="mediaSession">The media session used for this call</param>
        public async Task Answer(SIPServerUserAgent uas, IMediaSession mediaSession)
        {
            await Answer(uas, mediaSession, null).ConfigureAwait(false);
        }

        /// <summary>
        /// Answers the call request contained in the user agent server parameter. Note the
        /// <see cref="AcceptCall(SIPRequest)"/> method should be used to create the user agent server.
        /// Any existing call will be hungup.
        /// </summary>
        /// <param name="uas">The user agent server holding the pending call to answer.</param>
        /// <param name="mediaSession">The media session used for this call</param>
        /// <param name="customHeaders">Custom SIP-Headers to use in Answer.</param>
        public async Task Answer(SIPServerUserAgent uas, IMediaSession mediaSession, string[] customHeaders)
        {
            // This call is now taking over any existing call.
            if (IsCallActive)
            {
                Hangup();
            }
            else if (uas.IsCancelled)
            {
                logger.LogDebug("The incoming call has been cancelled.");
                mediaSession?.Close("call cancelled");
            }
            else
            {
                m_cts = new CancellationTokenSource();
                var sipRequest = uas.ClientTransaction.TransactionRequest;

                MediaSession = mediaSession;
                MediaSession.OnRtpEvent += OnRemoteRtpEvent;
                //MediaSession.OnRtpClosed += (reason) => Hangup();
                MediaSession.OnRtpClosed += (reason) =>
                {
                    if (!MediaSession.IsClosed)
                    {
                        logger.LogWarning($"RTP channel was closed with reason {reason}.");
                    }
                };

                string sdp = null;

                if (!String.IsNullOrEmpty(sipRequest.Body))
                {
                    SDP remoteSdp = SDP.ParseSDPDescription(sipRequest.Body);
                    MediaSession.setRemoteDescription(new RTCSessionDescription { sdp = remoteSdp, type = RTCSdpType.offer });

                    var sdpAnswer = await MediaSession.createAnswer(null).ConfigureAwait(false);
                    MediaSession.setLocalDescription(new RTCSessionDescription { sdp = sdpAnswer, type = RTCSdpType.answer });

                    sdp = sdpAnswer.ToString();
                }
                else
                {
                    // No SDP offer was included in the INVITE request need to wait for the ACK.
                    var sdpOffer = await MediaSession.createOffer(null).ConfigureAwait(false);
                    MediaSession.setLocalDescription(new RTCSessionDescription { sdp = sdpOffer, type = RTCSdpType.offer });

                    sdp = sdpOffer.ToString();
                }

                await MediaSession.Start().ConfigureAwait(false);

                m_uas = uas;

                TaskCompletionSource<SIPDialogue> dialogueCreatedTcs = new TaskCompletionSource<SIPDialogue>(TaskCreationOptions.RunContinuationsAsynchronously);

                m_uas.OnDialogueCreated += (dialogue) => dialogueCreatedTcs.TrySetResult(dialogue);

                m_uas.Answer(m_sdpContentType, sdp, null, SIPDialogueTransferModesEnum.Default, customHeaders);

                await Task.WhenAny(dialogueCreatedTcs.Task, Task.Delay(WAIT_DIALOG_TIMEOUT)).ConfigureAwait(false);

                if (Dialogue != null)
                {
                    Dialogue.DialogueState = SIPDialogueStateEnum.Confirmed;
                }
                else
                {
                    logger.LogWarning("The attempt to answer a call failed as the dialog was not created. The likely cause is the ACK not being received in time.");

                    MediaSession.Close("dialog creation failed");
                    Hangup();
                }
            }
        }

        /// <summary>
        /// Initiates a blind transfer by asking the remote call party to call the specified destination.
        /// If the transfer is accepted the current call will be hungup.
        /// </summary>
        /// <param name="destination">The URI to transfer the call to.</param>
        /// <param name="timeout">Timeout for the transfer request to get accepted.</param>
        /// <param name="ct">Cancellation token. Can be set to cancel the transfer prior to it being
        /// accepted or timing out.</param>
        /// <returns>True if the transfer was accepted by the Transferee or false if not.</returns>
        public Task<bool> BlindTransfer(SIPURI destination, TimeSpan timeout, CancellationToken ct)
        {
            if (Dialogue == null)
            {
                logger.LogWarning("Blind transfer was called on the SIPUserAgent when no dialogue was available.");
                return Task.FromResult(false);
            }
            else
            {
                var referRequest = GetReferRequest(destination);
                return Transfer(referRequest, timeout, ct);
            }
        }

        /// <summary>
        /// Initiates an attended transfer by asking the remote call party to call the specified destination.
        /// If the transfer is accepted the current call will be hungup.
        /// </summary>
        /// <param name="transferee">The dialog that will be replaced on the initial call party.</param>
        /// <param name="timeout">Timeout for the transfer request to get accepted.</param>
        /// <param name="ct">Cancellation token. Can be set to cancel the transfer prior to it being
        /// accepted or timing out.</param>
        /// <returns>True if the transfer was accepted by the Transferee or false if not.</returns>
        public Task<bool> AttendedTransfer(SIPDialogue transferee, TimeSpan timeout, CancellationToken ct)
        {
            if (Dialogue == null || transferee == null)
            {
                logger.LogWarning("Attended transfer was called on the SIPUserAgent when no dialogue was available.");
                return Task.FromResult(false);
            }
            else
            {
                var referRequest = GetReferRequest(transferee);
                return Transfer(referRequest, timeout, ct);
            }
        }

        /// <summary>
        /// Requests the RTP session to transmit a DTMF tone using an RTP event.
        /// </summary>
        /// <param name="tone">The DTMF tone to transmit.</param>
        public Task SendDtmf(byte tone)
        {
            return MediaSession.SendDtmf(tone, m_cts.Token);
        }

        /// <summary>
        /// Send a re-INVITE request to put the remote call party on hold.
        /// </summary>
        public async Task PutOnHold()
        {
            IsOnLocalHold = true;

            // The action we take to put a call on hold is to switch the media status
            // to send only and change the audio input from a capture device to on hold
            // music.
            var localSDP = await MediaSession.createOffer(null).ConfigureAwait(false);
            SetLocalSdpForOnHoldState(ref localSDP);
            MediaSession.setLocalDescription(new RTCSessionDescription { sdp = localSDP, type = RTCSdpType.offer });

            SendReInviteRequest(localSDP);
        }

        /// <summary>
        /// Send a re-INVITE request to take the remote call party on hold.
        /// </summary>
        public async Task TakeOffHold()
        {
            IsOnLocalHold = false;

            var localSDP = await MediaSession.createOffer(null).ConfigureAwait(false);
            SetLocalSdpForOnHoldState(ref localSDP);
            MediaSession.setLocalDescription(new RTCSessionDescription { sdp = localSDP, type = RTCSdpType.offer });

            SendReInviteRequest(localSDP);
        }

        /// <summary>
        /// Processes a transfer by sending to the remote party once the REFER request has been constructed.
        /// </summary>
        /// <param name="referRequest">The REFER request for the transfer.</param>
        /// <param name="timeout">Timeout for the transfer request to get accepted.</param>
        /// <param name="ct">Cancellation token. Can be set to cancel the transfer prior to it being
        /// accepted or timing out.</param>
        /// <returns>True if the transfer was accepted by the Transferee or false if not.</returns>
        private async Task<bool> Transfer(SIPRequest referRequest, TimeSpan timeout, CancellationToken ct)
        {
            if (Dialogue == null)
            {
                logger.LogWarning("Transfer was called on the SIPUserAgent when no dialogue was available.");
                return false;
            }
            else
            {
                TaskCompletionSource<bool> transferAccepted = new TaskCompletionSource<bool>(TaskCreationOptions.RunContinuationsAsynchronously);

                SIPNonInviteTransaction referTx = new SIPNonInviteTransaction(m_transport, referRequest, null);

                SIPTransactionResponseReceivedDelegate referTxStatusHandler = (localSIPEndPoint, remoteEndPoint, sipTransaction, sipResponse) =>
                {
                    if (sipResponse.Header.CSeqMethod == SIPMethodsEnum.REFER && sipResponse.Status == SIPResponseStatusCodesEnum.Accepted)
                    {
                        logger.LogInformation("Call transfer was accepted by remote server.");
                        transferAccepted.TrySetResult(true);
                    }
                    else
                    {
                        transferAccepted.TrySetResult(false);
                    }

                    return Task.FromResult(SocketError.Success);
                };

                referTx.NonInviteTransactionFinalResponseReceived += referTxStatusHandler;
                referTx.SendRequest();

                await Task.WhenAny(transferAccepted.Task, Task.Delay((int)timeout.TotalMilliseconds, ct)).ConfigureAwait(false);

                referTx.NonInviteTransactionFinalResponseReceived -= referTxStatusHandler;

                if (transferAccepted.Task.IsCompleted)
                {
                    return transferAccepted.Task.Result;
                }
                else
                {
                    logger.LogWarning($"Call transfer request timed out after {timeout.TotalMilliseconds}ms.");
                    return false;
                }
            }
        }

        /// <summary>
        /// Handler for when an in dialog request is received on an established call.
        /// Typical types of request will be re-INVITES for things like putting a call on or
        /// off hold and REFER requests for transfers. Some in dialog request types, such 
        /// as re-INVITES have specific events so they can be bubbled up to the 
        /// application to deal with.
        /// </summary>
        /// <param name="sipRequest">The in dialog request received.</param>
        private async Task DialogRequestReceivedAsync(SIPRequest sipRequest)
        {
            if (sipRequest.Method == SIPMethodsEnum.BYE)
            {
                logger.LogInformation($"Remote call party hungup {sipRequest.StatusLine}.");
                Dialogue.DialogueState = SIPDialogueStateEnum.Terminated;

                SIPNonInviteTransaction byeTx = new SIPNonInviteTransaction(m_transport, sipRequest, null);
                byeTx.SendResponse(SIPResponse.GetResponse(sipRequest, SIPResponseStatusCodesEnum.Ok, null));

                CallEnded();
            }
            else if (sipRequest.Method == SIPMethodsEnum.INVITE)
            {
                logger.LogDebug($"Re-INVITE request received {sipRequest.StatusLine}.");

                UASInviteTransaction reInviteTransaction = new UASInviteTransaction(m_transport, sipRequest, m_outboundProxy);

                try
                {
                    MediaSession.setRemoteDescription(new RTCSessionDescription { sdp = SDP.ParseSDPDescription(sipRequest.Body), type = RTCSdpType.offer });

                    CheckRemotePartyHoldCondition(MediaSession.remoteDescription.sdp);

                    var answerSdp = await MediaSession.createAnswer(null).ConfigureAwait(false);

                    Dialogue.RemoteSDP = sipRequest.Body;
                    Dialogue.SDP = answerSdp.ToString();
                    Dialogue.RemoteCSeq = sipRequest.Header.CSeq;

                    var okResponse = reInviteTransaction.GetOkResponse(SDP.SDP_MIME_CONTENTTYPE, Dialogue.SDP);
                    reInviteTransaction.SendFinalResponse(okResponse);
                }
                catch (Exception ex)
                {
                    logger.LogError(ex, "MediaSession can't process the re-INVITE request.");

                    if (OnReinviteRequest == null)
                    {
                        // The application isn't prepared to accept re-INVITE requests and we can't work out what it was for. 
                        // We'll reject as gently as we can to try and not lose the call.
                        SIPResponse notAcceptableResponse = SIPResponse.GetResponse(sipRequest, SIPResponseStatusCodesEnum.NotAcceptable, null);
                        reInviteTransaction.SendFinalResponse(notAcceptableResponse);
                    }
                    else
                    {
                        // The application is going to handle the re-INVITE request. We'll send a Trying response as a precursor.
                        SIPResponse tryingResponse = SIPResponse.GetResponse(sipRequest, SIPResponseStatusCodesEnum.Trying, null);
                        await reInviteTransaction.SendProvisionalResponse(tryingResponse).ConfigureAwait(false);
                        OnReinviteRequest.Invoke(reInviteTransaction);
                    }
                }
            }
            else if (sipRequest.Method == SIPMethodsEnum.OPTIONS)
            {
                //Log_External(new SIPMonitorConsoleEvent(SIPMonitorServerTypesEnum.AppServer, SIPMonitorEventTypesEnum.DialPlan, "OPTIONS request for established dialogue " + dialogue.DialogueName + ".", dialogue.Owner));
                SIPResponse okResponse = SIPResponse.GetResponse(sipRequest, SIPResponseStatusCodesEnum.Ok, null);
                okResponse.Body = Dialogue.RemoteSDP;
                okResponse.Header.ContentLength = okResponse.Body.Length;
                okResponse.Header.ContentType = m_sdpContentType;
                await SendResponseAsync(okResponse).ConfigureAwait(false);
            }
            else if (sipRequest.Method == SIPMethodsEnum.MESSAGE)
            {
                //Log_External(new SIPMonitorConsoleEvent(SIPMonitorServerTypesEnum.AppServer, SIPMonitorEventTypesEnum.DialPlan, "MESSAGE for call " + sipRequest.URI.ToString() + ": " + sipRequest.Body + ".", dialogue.Owner));
                SIPResponse okResponse = SIPResponse.GetResponse(sipRequest, SIPResponseStatusCodesEnum.Ok, null);
                await m_transport.SendResponseAsync(okResponse).ConfigureAwait(false);
            }
            else if (sipRequest.Method == SIPMethodsEnum.REFER)
            {
                if (sipRequest.Header.ReferTo.IsNullOrBlank())
                {
                    // A REFER request must have a Refer-To header.
                    //Log_External(new SIPMonitorConsoleEvent(SIPMonitorServerTypesEnum.AppServer, SIPMonitorEventTypesEnum.DialPlan, "Bad REFER request, no Refer-To header.", dialogue.Owner));
                    SIPResponse invalidResponse = SIPResponse.GetResponse(sipRequest, SIPResponseStatusCodesEnum.BadRequest, "Missing mandatory Refer-To header");
                    await SendResponseAsync(invalidResponse).ConfigureAwait(false);
                }
                else
                {
                    //TODO: Add handling logic for in transfer requests from the remote call party.
                }
            }
            else if (sipRequest.Method == SIPMethodsEnum.NOTIFY)
            {
                SIPResponse okResponse = SIPResponse.GetResponse(sipRequest, SIPResponseStatusCodesEnum.Ok, null);
                await SendResponseAsync(okResponse).ConfigureAwait(false);

                if (sipRequest.Body?.Length > 0 && sipRequest.Header.ContentType?.Contains(m_sipReferContentType) == true)
                {
                    OnTransferNotify?.Invoke(sipRequest.Body);
                }
<<<<<<< HEAD
            }
        }

        /// <summary>
        /// Sends a re-INVITE request to the remote call party with the supplied SDP.
        /// </summary>
        private void SendReInviteRequest(SDP sdp)
        {
            if (Dialogue == null)
            {
                logger.LogWarning("No dialog available, re-INVITE request cannot be sent.");
            }
            else
            {
                Dialogue.SDP = sdp.ToString();

                var reinviteRequest = Dialogue.GetInDialogRequest(SIPMethodsEnum.INVITE);
                reinviteRequest.Header.UserAgent = m_userAgent;
                reinviteRequest.Header.ContentType = m_sdpContentType;
                reinviteRequest.Body = sdp.ToString();
                reinviteRequest.Header.Supported = SIPExtensionHeaders.PRACK;

                if (m_uac != null)
                {
                    reinviteRequest.Header.Contact = m_uac.ServerTransaction.TransactionRequest.Header.Contact;
                    reinviteRequest.SetSendFromHints(m_uac.ServerTransaction.TransactionRequest.LocalSIPEndPoint);
                }
                else if (m_uas != null)
                {
                    reinviteRequest.Header.Contact = m_uas.ClientTransaction.TransactionFinalResponse.Header.Contact;
                    reinviteRequest.SetSendFromHints(m_uas.ClientTransaction.TransactionFinalResponse.LocalSIPEndPoint);
                }
                else
                {
                    reinviteRequest.Header.Contact = new List<SIPContactHeader>() { SIPContactHeader.GetDefaultSIPContactHeader() };
                }

                UACInviteTransaction reinviteTransaction = new UACInviteTransaction(m_transport, reinviteRequest, m_outboundProxy);
                reinviteTransaction.SendInviteRequest();
                reinviteTransaction.UACInviteTransactionFinalResponseReceived += ReinviteRequestFinalResponseReceived;
            }
        }

        /// <summary>
        /// This user agent will check incoming SIP requests for any that match its current dialog.
        /// </summary>
        /// <param name="localSIPEndPoint">The local end point the request was received on.</param>
        /// <param name="remoteEndPoint">The remote end point the request came from.</param>
        /// <param name="sipRequest">The SIP request.</param>
        private async Task SIPTransportRequestReceived(SIPEndPoint localSIPEndPoint, SIPEndPoint remoteEndPoint, SIPRequest sipRequest)
        {
            if (Dialogue != null)
            {
                if (sipRequest.Header.From != null &&
                    sipRequest.Header.From.FromTag != null &&
                    sipRequest.Header.To != null &&
                    sipRequest.Header.To.ToTag != null &&
                    sipRequest.Header.CallId == Dialogue.CallId)
                {
                    try
                    {
                        await DialogRequestReceivedAsync(sipRequest).ConfigureAwait(false);
                    }
                    catch (Exception excp)
                    {
                        // There no point bubbling this exception up. The next class up is the transport layer and
                        // it doesn't know what to do if a request can't be dealt with.
                        logger.LogError(excp, $"Exception SIPUserAgent.SIPTransportRequestReceived. {excp.Message}");
                    }
                }
            }
        }

        /// <summary>
        /// Handles responses to our re-INVITE requests.
        /// </summary>
        /// <param name="localSIPEndPoint">The local end point the response was received on.</param>
        /// <param name="remoteEndPoint">The remote end point the response came from.</param>
        /// <param name="sipTransaction">The UAS transaction the response is part of.</param>
        /// <param name="sipResponse">The SIP response.</param>
        private Task<SocketError> ReinviteRequestFinalResponseReceived(SIPEndPoint localSIPEndPoint, SIPEndPoint remoteEndPoint, SIPTransaction sipTransaction, SIPResponse sipResponse)
        {
            if (sipResponse.Status == SIPResponseStatusCodesEnum.Ok)
            {
                // Update the remote party's SDP.
=======
            }
        }

        /// <summary>
        /// Sends a re-INVITE request to the remote call party with the supplied SDP.
        /// </summary>
        private void SendReInviteRequest(SDP sdp)
        {
            if (Dialogue == null)
            {
                logger.LogWarning("No dialog available, re-INVITE request cannot be sent.");
            }
            else
            {
                Dialogue.SDP = sdp.ToString();

                var reinviteRequest = Dialogue.GetInDialogRequest(SIPMethodsEnum.INVITE);
                reinviteRequest.Header.UserAgent = (!UserAgent.IsNullOrBlank()) ? UserAgent : m_userAgent;
                reinviteRequest.Header.ContentType = m_sdpContentType;
                reinviteRequest.Body = sdp.ToString();
                reinviteRequest.Header.Supported = SIPExtensionHeaders.PRACK;

                if (m_uac != null)
                {
                    reinviteRequest.Header.Contact = m_uac.ServerTransaction.TransactionRequest.Header.Contact;
                    reinviteRequest.SetSendFromHints(m_uac.ServerTransaction.TransactionRequest.LocalSIPEndPoint);
                }
                else if (m_uas != null)
                {
                    reinviteRequest.Header.Contact = m_uas.ClientTransaction.TransactionFinalResponse.Header.Contact;
                    reinviteRequest.SetSendFromHints(m_uas.ClientTransaction.TransactionFinalResponse.LocalSIPEndPoint);
                }
                else
                {
                    reinviteRequest.Header.Contact = new List<SIPContactHeader>() { SIPContactHeader.GetDefaultSIPContactHeader() };
                }

                UACInviteTransaction reinviteTransaction = new UACInviteTransaction(m_transport, reinviteRequest, m_outboundProxy);
                reinviteTransaction.SendInviteRequest();
                reinviteTransaction.UACInviteTransactionFinalResponseReceived += ReinviteRequestFinalResponseReceived;
            }
        }

        /// <summary>
        /// This user agent will check incoming SIP requests for any that match its current dialog.
        /// </summary>
        /// <param name="localSIPEndPoint">The local end point the request was received on.</param>
        /// <param name="remoteEndPoint">The remote end point the request came from.</param>
        /// <param name="sipRequest">The SIP request.</param>
        private async Task SIPTransportRequestReceived(SIPEndPoint localSIPEndPoint, SIPEndPoint remoteEndPoint, SIPRequest sipRequest)
        {
            if (Dialogue != null)
            {
                if (sipRequest.Header.From != null &&
                    sipRequest.Header.From.FromTag != null &&
                    sipRequest.Header.To != null &&
                    sipRequest.Header.To.ToTag != null &&
                    sipRequest.Header.CallId == Dialogue.CallId)
                {
                    try
                    {
                        await DialogRequestReceivedAsync(sipRequest).ConfigureAwait(false);
                    }
                    catch (Exception excp)
                    {
                        // There no point bubbling this exception up. The next class up is the transport layer and
                        // it doesn't know what to do if a request can't be dealt with.
                        logger.LogError(excp, $"Exception SIPUserAgent.SIPTransportRequestReceived. {excp.Message}");
                    }
                }
            }
        }

        /// <summary>
        /// Handles responses to our re-INVITE requests.
        /// </summary>
        /// <param name="localSIPEndPoint">The local end point the response was received on.</param>
        /// <param name="remoteEndPoint">The remote end point the response came from.</param>
        /// <param name="sipTransaction">The UAS transaction the response is part of.</param>
        /// <param name="sipResponse">The SIP response.</param>
        private Task<SocketError> ReinviteRequestFinalResponseReceived(SIPEndPoint localSIPEndPoint, SIPEndPoint remoteEndPoint, SIPTransaction sipTransaction, SIPResponse sipResponse)
        {
            if (sipResponse.Status == SIPResponseStatusCodesEnum.Ok)
            {
                // Update the remote party's SDP.
>>>>>>> 8a37bfc0
                Dialogue.RemoteSDP = sipResponse.Body;
                MediaSession.setRemoteDescription(new RTCSessionDescription { sdp = SDP.ParseSDPDescription(sipResponse.Body), type = RTCSdpType.answer });
            }
            else
            {
                logger.LogWarning($"Re-INVITE request failed with response {sipResponse.ShortDescription}.");
            }

            return Task.FromResult(SocketError.Success);
        }

        /// <summary>
        /// Takes care of sending a response based on whether the outbound proxy is set or not.
        /// </summary>
        /// <param name="response">The response to send.</param>
        /// <returns>Send result.</returns>
        private Task<SocketError> SendResponseAsync(SIPResponse response)
        {
            if (m_outboundProxy != null)
            {
                return m_transport.SendResponseAsync(m_outboundProxy, response);
            }
            else
            {
                return m_transport.SendResponseAsync(response);
            }
        }

        /// <summary>
        /// Event handler for a client call (one initiated by us) receiving a trying response.
        /// </summary>
        /// <param name="uac">The client user agent used to initiate the call.</param>
        /// <param name="sipResponse">The INVITE trying response.</param>
        private void ClientCallTryingHandler(ISIPClientUserAgent uac, SIPResponse sipResponse)
        {
            if (ClientCallTrying != null)
            {
                ClientCallTrying(uac, sipResponse);
            }
            else
            {
                logger.LogInformation($"Call attempt to {m_uac.CallDescriptor.Uri} received a trying response {sipResponse.ShortDescription}.");
            }
        }

        /// <summary>
        /// Event handler for a client call (one initiated by us) receiving an in progress response.
        /// </summary>
        /// <param name="uac">The client user agent used to initiate the call.</param>
        /// <param name="sipResponse">The INVITE ringing response.</param>
        private void ClientCallRingingHandler(ISIPClientUserAgent uac, SIPResponse sipResponse)
        {
            if (ClientCallRinging != null)
            {
                ClientCallRinging(uac, sipResponse);
            }
            else
            {
                logger.LogInformation($"Call attempt to {m_uac.CallDescriptor.Uri} received a ringing response {sipResponse.ShortDescription}.");
            }
        }

        /// <summary>
        /// Event handler for a client call (one initiated by us) failing.
        /// </summary>
        /// <param name="uac">The client user agent used to initiate the call.</param>
        /// <param name="errorMessage">An error message indicating the reason for the failure.</param>
        private void ClientCallFailedHandler(ISIPClientUserAgent uac, string errorMessage)
        {
            logger.LogWarning($"Call attempt to {m_uac.CallDescriptor.Uri} failed with {errorMessage}.");

            ClientCallFailed?.Invoke(uac, errorMessage);
        }

        /// <summary>
        /// Event handler for a client call (one initiated by us) being answered.
        /// </summary>
        /// <param name="uac">The client user agent used to initiate the call.</param>
        /// <param name="sipResponse">The INVITE success response.</param>
        private async void ClientCallAnsweredHandler(ISIPClientUserAgent uac, SIPResponse sipResponse)
        {
            if (sipResponse.StatusCode >= 200 && sipResponse.StatusCode <= 299)
            {
                // Only set the remote RTP end point if there hasn't already been a packet received on it.
                MediaSession.setRemoteDescription(new RTCSessionDescription { sdp = SDP.ParseSDPDescription(sipResponse.Body), type = RTCSdpType.answer });
                await MediaSession.Start().ConfigureAwait(false);

                Dialogue.DialogueState = SIPDialogueStateEnum.Confirmed;

                logger.LogInformation($"Call attempt to {m_uac.CallDescriptor.Uri} was answered.");

                ClientCallAnswered?.Invoke(uac, sipResponse);
            }
            else
            {
                logger.LogDebug($"Call attempt was answered with failure response {sipResponse.ShortDescription}.");
                ClientCallFailed?.Invoke(uac, sipResponse.ReasonPhrase);
                CallEnded();
            }
        }

        /// <summary>
        /// Builds the REFER request to initiate a blind transfer on an established call.
        /// </summary>
        /// <param name="referToUri">The SIP URI to transfer the call to.</param>
        /// <returns>A SIP REFER request.</returns>
        private SIPRequest GetReferRequest(SIPURI referToUri)
        {
            SIPRequest referRequest = Dialogue.GetInDialogRequest(SIPMethodsEnum.REFER);
            referRequest.Header.ReferTo = referToUri.ToString();
            referRequest.Header.Supported = SIPExtensionHeaders.NO_REFER_SUB;
            referRequest.Header.Contact = new List<SIPContactHeader> { SIPContactHeader.GetDefaultSIPContactHeader() };
            return referRequest;
        }

        /// <summary>
        /// Builds the REFER request to initiate an attended transfer on an established call.
        /// </summary>
        /// <param name="target">A target dialogue representing the Transferee.</param>
        /// <returns>A SIP REFER request.</returns>
        private SIPRequest GetReferRequest(SIPDialogue target)
        {
            SIPRequest referRequest = Dialogue.GetInDialogRequest(SIPMethodsEnum.REFER);
            SIPURI targetUri = target.RemoteTarget.CopyOf();
            referRequest.Header.Contact = new List<SIPContactHeader> { SIPContactHeader.GetDefaultSIPContactHeader() };

            SIPParameters replacesHeaders = new SIPParameters();

            if (target.Direction == SIPCallDirection.Out)
            {
                replacesHeaders.Set("Replaces", SIPEscape.SIPURIParameterEscape($"{target.CallId};to-tag={target.RemoteTag};from-tag={target.LocalTag}"));
                var from = new SIPUserField(target.LocalUserField.Name, target.LocalUserField.URI.CopyOf(), null);
                referRequest.Header.ReferredBy = from.ToString();
            }
            else
            {
                replacesHeaders.Set("Replaces", SIPEscape.SIPURIParameterEscape($"{target.CallId};to-tag={target.RemoteTag};from-tag={target.LocalTag}"));
                var from = new SIPUserField(target.RemoteUserField.Name, target.RemoteUserField.URI.CopyOf(), null);
                referRequest.Header.ReferredBy = from.ToString();
            }

            targetUri.Headers = replacesHeaders;
            var referTo = new SIPUserField(null, targetUri, null);
            referRequest.Header.ReferTo = referTo.ToString();

            return referRequest;
        }

        /// <summary>
        /// The current call has ended. Reset the state of the user agent.
        /// </summary>
        private void CallEnded()
        {
            var dialogue = Dialogue;

            m_uac = null;
            m_uas = null;

            if (MediaSession != null && !MediaSession.IsClosed)
            {
                MediaSession.Close("normal");
                MediaSession = null;
            }

            OnCallHungup?.Invoke(dialogue);
        }

        /// <summary>
        /// Processes an in-dialog SDP offer from the remote party to check whether the 
        /// call hold status has changed.
        /// </summary>
        /// <param name="remoteSDP">The in-dialog SDP received from he remote party.</param>
        private void CheckRemotePartyHoldCondition(SDP remoteSDP)
        {
            var mediaStreamStatus = remoteSDP.GetMediaStreamStatus(SDPMediaTypesEnum.audio, 0);

            if (mediaStreamStatus == MediaStreamStatusEnum.SendOnly)
            {
                if (!IsOnRemoteHold)
                {
                    IsOnRemoteHold = true;
                    RemotePutOnHold?.Invoke();
                }
            }
            else if (mediaStreamStatus == MediaStreamStatusEnum.SendRecv && IsOnRemoteHold)
            {
                if (IsOnRemoteHold)
                {
                    IsOnRemoteHold = false;
                    RemoteTookOffHold?.Invoke();
                }
            }
        }

        /// <summary>
        /// Adjusts our SDP offer for a change to the local on hold state.
        /// </summary>
        /// <param name="localSDP">Our SDP prior to the on hold adjustment. The SDP object
        /// will be updated in place for the on hold changes.</param>
        private void SetLocalSdpForOnHoldState(ref SDP localSDP)
        {
            foreach (var mediaAnnouncement in localSDP.Media)
            {
                if (IsOnLocalHold && IsOnRemoteHold)
                {
                    mediaAnnouncement.MediaStreamStatus = MediaStreamStatusEnum.None;
                }
                else if (!IsOnLocalHold && !IsOnRemoteHold)
                {
                    mediaAnnouncement.MediaStreamStatus = MediaStreamStatusEnum.SendRecv;
                }
                else
                {
                    mediaAnnouncement.MediaStreamStatus =
                        IsOnLocalHold
                            ? MediaStreamStatusEnum.SendOnly
                            : MediaStreamStatusEnum.RecvOnly;
                }
            }
        }

        /// <summary>
        /// Event handler for RTP events from the remote call party. Fires
        /// when the event is completed.
        /// </summary>
        /// <param name="rtpEvent">The received RTP event.</param>
        private void OnRemoteRtpEvent(RTPEvent rtpEvent)
        {
            if (rtpEvent.EndOfEvent)
            {
                OnDtmfTone?.Invoke(rtpEvent.EventID, rtpEvent.Duration);
            }
        }
    }
}
<|MERGE_RESOLUTION|>--- conflicted
+++ resolved
@@ -1,1171 +1,1043 @@
-﻿//-----------------------------------------------------------------------------
-// Filename: SIPUserAgent.cs
-//
-// Description: A "full" SIP user agent that encompasses both client and server user agents.
-// It is also able to manage in dialog operations after the call is established 
-// (the client and server user agents don't handle in dialog operations).
-//
-// Author(s):
-// Aaron Clauson (aaron@sipsorcery.com)
-//
-// History:
-// 26 Nov 2019	Aaron Clauson   Created, Dublin, Ireland.
-// rj2: added overload for Answer with customHeader
-//
-// License: 
-// BSD 3-Clause "New" or "Revised" License, see included LICENSE.md file.
-//-----------------------------------------------------------------------------
-
-using System;
-using System.Collections.Generic;
-using System.Net.Sockets;
-using System.Threading;
-using System.Threading.Tasks;
-using Microsoft.Extensions.Logging;
-using SIPSorcery.Net;
-using SIPSorcery.Sys;
-
-namespace SIPSorcery.SIP.App
-{
-    /// <summary>
-    /// A "full" SIP user agent that encompasses both client and server user agents.
-    /// It is also able to manage in dialog operations after the call is established 
-    /// (the client and server user agents don't handle in dialog operations).
-    /// 
-    /// Unlike other user agents this one also manages its own RTP session object
-    /// which means it can handle things like call on and off hold, RTP end point
-    /// changes and sending DTMF events.
-    /// </summary>
-    public class SIPUserAgent
-    {
-        private static readonly string m_sdpContentType = SDP.SDP_MIME_CONTENTTYPE;
-        private static readonly string m_sipReferContentType = SIPMIMETypes.REFER_CONTENT_TYPE;
-        private static string m_userAgent = SIPConstants.SIP_USERAGENT_STRING;
-        private static int WAIT_DIALOG_TIMEOUT = SIPTimings.T2;
-
-        private static ILogger logger = Log.Logger;
-
-<<<<<<< HEAD
-        private CancellationTokenSource m_cts = new CancellationTokenSource();
-
-        /// <summary>
-        /// Client user agent for placing calls.
-        /// </summary>
-        private SIPClientUserAgent m_uac;
-
-        /// <summary>
-        /// Server user agent for receiving calls.
-        /// </summary>
-        private SIPServerUserAgent m_uas;
-
-        /// <summary>
-        /// The SIP transport layer for sending requests and responses.
-        /// </summary>
-        private SIPTransport m_transport;
-
-        /// <summary>
-        /// If set all communications are sent to this address irrespective of what the 
-        /// request and response headers indicate.
-        /// </summary>
-        private SIPEndPoint m_outboundProxy;
-
-        /// <summary>
-        /// The media (RTP) session in use for the current call.
-        /// </summary>
-        public IMediaSession MediaSession { get; private set; }
-
-        /// <summary>
-        /// Indicates whether there is an active call or not.
-        /// </summary>
-        public bool IsCallActive
-        {
-            get
-            {
-                return Dialogue?.DialogueState == SIPDialogueStateEnum.Confirmed;
-            }
-=======
-        private CancellationTokenSource m_cts = new CancellationTokenSource();
-
-        /// <summary>
-        /// Client user agent for placing calls.
-        /// </summary>
-        private SIPClientUserAgent m_uac;
-
-        /// <summary>
-        /// Server user agent for receiving calls.
-        /// </summary>
-        private SIPServerUserAgent m_uas;
-
-        /// <summary>
-        /// The SIP transport layer for sending requests and responses.
-        /// </summary>
-        private SIPTransport m_transport;
-
-        /// <summary>
-        /// If set all communications are sent to this address irrespective of what the 
-        /// request and response headers indicate.
-        /// </summary>
-        private SIPEndPoint m_outboundProxy;
-
-        /// <summary>
-        /// The media (RTP) session in use for the current call.
-        /// </summary>
-        public IMediaSession MediaSession { get; private set; }
-
-        /// <summary>
-        /// If not null this value will replace the default user agent value in Invite-Requests.
-        /// </summary>
-        public string UserAgent { get; set; }
-
-        /// <summary>
-        /// Indicates whether there is an active call or not
-        /// </summary>
-        public bool IsCallActive
-        {
-            get
-            {
-                return Dialogue?.DialogueState == SIPDialogueStateEnum.Confirmed;
-            }
->>>>>>> 8a37bfc0
-        }
-
-        /// <summary>
-        /// True if we've put the remote party on hold.
-        /// </summary>
-        public bool IsOnLocalHold { get; private set; }
-
-        /// <summary>
-        /// True if the remote party has put us on hold.
-        /// </summary>
-        public bool IsOnRemoteHold { get; private set; }
-
-        /// <summary>
-        /// Once either the client or server call is answered this will hold the SIP
-        /// dialogue that was created by the call.
-        /// </summary>
-        public SIPDialogue Dialogue
-        {
-            get
-            {
-                if (m_uac != null)
-                {
-                    return m_uac.SIPDialogue;
-                }
-
-                return m_uas?.SIPDialogue;
-            }
-        }
-
-        /// <summary>
-        /// For a call initiated by us this is the call descriptor that was used.
-        /// </summary>
-        public SIPCallDescriptor CallDescriptor
-        {
-            get { return m_uac?.CallDescriptor; }
-        }
-
-        /// <summary>
-        /// The remote party has received our call request and is working on it.
-        /// </summary>
-        public event SIPCallResponseDelegate ClientCallTrying;
-
-        /// <summary>
-        /// The remote party has progressed our call request to ringing/in progress.
-        /// </summary>
-        public event SIPCallResponseDelegate ClientCallRinging;
-
-        /// <summary>
-        /// The in progress call attempt was answered.
-        /// </summary>
-        public event SIPCallResponseDelegate ClientCallAnswered;
-
-        /// <summary>
-        /// The in progress call attempt failed.
-        /// </summary>
-        public event SIPCallFailedDelegate ClientCallFailed;
-
-        /// <summary>
-        /// For calls accepted by this user agent this event will be fired if the call
-        /// is cancelled before it gets answered.
-        /// </summary>
-        public event SIPUASDelegate ServerCallCancelled;
-
-        /// <summary>
-        /// The remote call party has sent us a new re-INVITE request that this
-        /// class didn't know how to or couldn't handle. Things we can
-        /// handle are on and off hold. Common examples of what we can't handle
-        /// are changing RTP end points, changing codecs etc.
-        /// </summary>
-        public event Action<UASInviteTransaction> OnReinviteRequest;
-
-        /// <summary>
-        /// Call was hungup by the remote party. Applies to calls initiated by us and calls received
-        /// by us. An example of when this user agent will initiate a hang up is when a transfer is
-        /// accepted by the remote calling party.
-        /// </summary>
-        public event Action<SIPDialogue> OnCallHungup;
-
-        /// <summary>
-        /// Fires when a NOTIFY request is received that contains an update about the 
-        /// status of a transfer.
-        /// </summary>
-        public event Action<string> OnTransferNotify;
-
-        /// <summary>	
-        /// The remote call party has put us on hold.	
-        /// </summary>	
-        public event Action RemotePutOnHold;
-
-        /// <summary>	
-        /// The remote call party has taken us off hold.	
-        /// </summary>	
-        public event Action RemoteTookOffHold;
-
-        /// <summary>
-        /// Gets fired when an RTP DTMF event is detected as completed on the remote party's RTP stream.
-        /// </summary>
-        public event Action<byte, int> OnDtmfTone;
-
-        /// <summary>
-        /// Creates a new SIP client and server combination user agent.
-        /// </summary>
-        /// <param name="transport">The transport layer to use for requests and responses.</param>
-        /// <param name="outboundProxy">Optional. If set all requests and responses will be forwarded to this
-        /// end point irrespective of their headers.</param>
-        public SIPUserAgent(SIPTransport transport, SIPEndPoint outboundProxy)
-        {
-            m_transport = transport;
-            m_outboundProxy = outboundProxy;
-
-            m_transport.SIPTransportRequestReceived += SIPTransportRequestReceived;
-        }
-
-        /// <summary>
-        /// Attempts to place a new outgoing call AND waits for the call to be answered or fail.
-        /// Use <see cref="InitiateCallAsync(SIPCallDescriptor, IMediaSession)"/> to start a call without
-        /// waiting for it to complete and monitor <see cref="ClientCallAnsweredHandler"/> and
-        /// <see cref="ClientCallFailedHandler"/> to detect an answer or failure.
-        /// </summary>
-        /// <param name="dst">The destination SIP URI to call.</param>
-        /// <param name="username">Optional Username if authentication is required.</param>
-        /// <param name="password">Optional. Password if authentication is required.</param>
-        /// <param name="mediaSession">The RTP session for the call.</param>
-        public Task<bool> Call(string dst, string username, string password, IMediaSession mediaSession)
-        {
-            if (!SIPURI.TryParse(dst, out var dstUri))
-            {
-                throw new ApplicationException("The destination was not recognised as a valid SIP URI.");
-            }
-
-            SIPCallDescriptor callDescriptor = new SIPCallDescriptor(
-               username ?? SIPConstants.SIP_DEFAULT_USERNAME,
-               password,
-               dstUri.ToString(),
-               SIPConstants.SIP_DEFAULT_FROMURI,
-               dstUri.CanonicalAddress,
-               null, null, null,
-               SIPCallDirection.Out,
-               SDP.SDP_MIME_CONTENTTYPE,
-               null,
-               null);
-
-            return Call(callDescriptor, mediaSession);
-        }
-
-        /// <summary>
-        /// Attempts to place a new outgoing call AND waits for the call to be answered or fail.
-        /// Use <see cref="InitiateCallAsync(SIPCallDescriptor, IMediaSession)"/> to start a call without
-        /// waiting for it to complete and monitor <see cref="ClientCallAnsweredHandler"/> and
-        /// <see cref="ClientCallFailedHandler"/> to detect an answer or failure.
-        /// </summary>
-        /// <param name="callDescriptor">The full descriptor for the call destination. Allows customising
-        /// of additional options above the standard username, password and destination URI.</param>
-        /// <param name="mediaSession">The RTP session for the call.</param>
-        public async Task<bool> Call(SIPCallDescriptor callDescriptor, IMediaSession mediaSession)
-        {
-            TaskCompletionSource<bool> callResult = new TaskCompletionSource<bool>(TaskCreationOptions.RunContinuationsAsynchronously);
-
-            await InitiateCallAsync(callDescriptor, mediaSession).ConfigureAwait(false);
-
-            ClientCallAnswered += (uac, resp) =>
-            {
-                callResult.TrySetResult(true);
-            };
-            ClientCallFailed += (uac, errorMessage) =>
-            {
-                callResult.TrySetResult(false);
-            };
-
-            return callResult.Task.Result;
-        }
-
-        /// <summary>
-        /// Attempts to place a new outgoing call.
-        /// </summary>
-        /// <param name="sipCallDescriptor">A call descriptor containing the information about how 
-        /// and where to place the call.</param>
-        /// <param name="mediaSession">The media session used for this call</param>
-        public async Task InitiateCallAsync(SIPCallDescriptor sipCallDescriptor, IMediaSession mediaSession)
-        {
-            m_cts = new CancellationTokenSource();
-
-            m_uac = new SIPClientUserAgent(m_transport);
-            m_uac.CallTrying += ClientCallTryingHandler;
-            m_uac.CallRinging += ClientCallRingingHandler;
-            m_uac.CallAnswered += ClientCallAnsweredHandler;
-            m_uac.CallFailed += ClientCallFailedHandler;
-
-            // Can be DNS lookups involved in getting the call destination.
-            SIPEndPoint serverEndPoint = await Task.Run<SIPEndPoint>(() => { return m_uac.GetCallDestination(sipCallDescriptor); }).ConfigureAwait(false);
-
-            if (serverEndPoint != null)
-            {
-                MediaSession = mediaSession;
-                MediaSession.OnRtpEvent += OnRemoteRtpEvent;
-                //MediaSession.OnRtpClosed += (reason) => Hangup();
-                MediaSession.OnRtpClosed += (reason) =>
-                {
-                    if (!MediaSession.IsClosed)
-                    {
-                        logger.LogWarning($"RTP channel was closed with reason {reason}.");
-                    }
-                };
-
-                RTCOfferOptions offerOptions = new RTCOfferOptions { RemoteSignallingAddress = serverEndPoint.Address };
-
-                var sdp = await mediaSession.createOffer(offerOptions).ConfigureAwait(false);
-                mediaSession.setLocalDescription(new RTCSessionDescription { sdp = sdp, type = RTCSdpType.offer });
-
-                if (mediaSession.localDescription == null)
-                {
-                    ClientCallFailed?.Invoke(m_uac, $"Could not create a local SDP offer.");
-                    CallEnded();
-                }
-                else
-                {
-                    sipCallDescriptor.Content = mediaSession.localDescription.sdp.ToString();
-                    // This initiates the call but does not wait for an answer.
-                    m_uac.Call(sipCallDescriptor);
-                }
-            }
-            else
-            {
-                ClientCallFailed?.Invoke(m_uac, $"Could not resolve destination when placing call to {sipCallDescriptor.Uri}.");
-                CallEnded();
-            }
-        }
-
-        /// <summary>
-        /// Cancel our call attempt prior to it being answered.
-        /// </summary>
-        public void Cancel()
-        {
-            if (m_uac != null)
-            {
-                if (m_uac.IsUACAnswered == false)
-                {
-                    m_uac.Cancel();
-                }
-                else
-                {
-                    m_uac.Hangup();
-                }
-            }
-
-            if (MediaSession != null)
-            {
-                MediaSession.Close("call cancelled");
-            }
-        }
-
-        /// <summary>
-        /// Hangup established call
-        /// </summary>
-        public void Hangup()
-        {
-            m_cts.Cancel();
-
-            if (MediaSession != null && !MediaSession.IsClosed)
-            {
-                MediaSession?.Close("call hungup");
-            }
-
-            if (Dialogue?.DialogueState != SIPDialogueStateEnum.Terminated)
-            {
-                Dialogue?.Hangup(m_transport, m_outboundProxy);
-            }
-
-            IsOnLocalHold = false;
-            IsOnRemoteHold = false;
-
-            CallEnded();
-        }
-
-        /// <summary>
-        /// This method can be used to start the processing of a new incoming call request.
-        /// The user agent will is acting as a server for this operation and it can be considered
-        /// the opposite of the Call method. This is only the first step in answering an incoming
-        /// call. It can still be rejected or answered after this point.
-        /// </summary>
-        /// <param name="inviteRequest">The invite request representing the incoming call.</param>
-        /// <returns>An ID string that needs to be supplied when the call is answered or rejected 
-        /// (used to manage multiple pending incoming calls).</returns>
-        public SIPServerUserAgent AcceptCall(SIPRequest inviteRequest)
-        {
-            UASInviteTransaction uasTransaction = new UASInviteTransaction(m_transport, inviteRequest, m_outboundProxy);
-            SIPServerUserAgent uas = new SIPServerUserAgent(m_transport, m_outboundProxy, null, null, SIPCallDirection.In, null, null, null, uasTransaction);
-            uas.CallCancelled += (pendingUas) =>
-            {
-                CallEnded();
-                ServerCallCancelled?.Invoke(pendingUas);
-            };
-
-            uas.Progress(SIPResponseStatusCodesEnum.Trying, null, null, null, null);
-            uas.Progress(SIPResponseStatusCodesEnum.Ringing, null, null, null, null);
-
-            return uas;
-        }
-
-        /// <summary>
-        /// Answers the call request contained in the user agent server parameter. Note the
-        /// <see cref="AcceptCall(SIPRequest)"/> method should be used to create the user agent server.
-        /// Any existing call will be hungup.
-        /// </summary>
-        /// <param name="uas">The user agent server holding the pending call to answer.</param>
-        /// <param name="mediaSession">The media session used for this call</param>
-        public async Task Answer(SIPServerUserAgent uas, IMediaSession mediaSession)
-        {
-            await Answer(uas, mediaSession, null).ConfigureAwait(false);
-        }
-
-        /// <summary>
-        /// Answers the call request contained in the user agent server parameter. Note the
-        /// <see cref="AcceptCall(SIPRequest)"/> method should be used to create the user agent server.
-        /// Any existing call will be hungup.
-        /// </summary>
-        /// <param name="uas">The user agent server holding the pending call to answer.</param>
-        /// <param name="mediaSession">The media session used for this call</param>
-        /// <param name="customHeaders">Custom SIP-Headers to use in Answer.</param>
-        public async Task Answer(SIPServerUserAgent uas, IMediaSession mediaSession, string[] customHeaders)
-        {
-            // This call is now taking over any existing call.
-            if (IsCallActive)
-            {
-                Hangup();
-            }
-            else if (uas.IsCancelled)
-            {
-                logger.LogDebug("The incoming call has been cancelled.");
-                mediaSession?.Close("call cancelled");
-            }
-            else
-            {
-                m_cts = new CancellationTokenSource();
-                var sipRequest = uas.ClientTransaction.TransactionRequest;
-
-                MediaSession = mediaSession;
-                MediaSession.OnRtpEvent += OnRemoteRtpEvent;
-                //MediaSession.OnRtpClosed += (reason) => Hangup();
-                MediaSession.OnRtpClosed += (reason) =>
-                {
-                    if (!MediaSession.IsClosed)
-                    {
-                        logger.LogWarning($"RTP channel was closed with reason {reason}.");
-                    }
-                };
-
-                string sdp = null;
-
-                if (!String.IsNullOrEmpty(sipRequest.Body))
-                {
-                    SDP remoteSdp = SDP.ParseSDPDescription(sipRequest.Body);
-                    MediaSession.setRemoteDescription(new RTCSessionDescription { sdp = remoteSdp, type = RTCSdpType.offer });
-
-                    var sdpAnswer = await MediaSession.createAnswer(null).ConfigureAwait(false);
-                    MediaSession.setLocalDescription(new RTCSessionDescription { sdp = sdpAnswer, type = RTCSdpType.answer });
-
-                    sdp = sdpAnswer.ToString();
-                }
-                else
-                {
-                    // No SDP offer was included in the INVITE request need to wait for the ACK.
-                    var sdpOffer = await MediaSession.createOffer(null).ConfigureAwait(false);
-                    MediaSession.setLocalDescription(new RTCSessionDescription { sdp = sdpOffer, type = RTCSdpType.offer });
-
-                    sdp = sdpOffer.ToString();
-                }
-
-                await MediaSession.Start().ConfigureAwait(false);
-
-                m_uas = uas;
-
-                TaskCompletionSource<SIPDialogue> dialogueCreatedTcs = new TaskCompletionSource<SIPDialogue>(TaskCreationOptions.RunContinuationsAsynchronously);
-
-                m_uas.OnDialogueCreated += (dialogue) => dialogueCreatedTcs.TrySetResult(dialogue);
-
-                m_uas.Answer(m_sdpContentType, sdp, null, SIPDialogueTransferModesEnum.Default, customHeaders);
-
-                await Task.WhenAny(dialogueCreatedTcs.Task, Task.Delay(WAIT_DIALOG_TIMEOUT)).ConfigureAwait(false);
-
-                if (Dialogue != null)
-                {
-                    Dialogue.DialogueState = SIPDialogueStateEnum.Confirmed;
-                }
-                else
-                {
-                    logger.LogWarning("The attempt to answer a call failed as the dialog was not created. The likely cause is the ACK not being received in time.");
-
-                    MediaSession.Close("dialog creation failed");
-                    Hangup();
-                }
-            }
-        }
-
-        /// <summary>
-        /// Initiates a blind transfer by asking the remote call party to call the specified destination.
-        /// If the transfer is accepted the current call will be hungup.
-        /// </summary>
-        /// <param name="destination">The URI to transfer the call to.</param>
-        /// <param name="timeout">Timeout for the transfer request to get accepted.</param>
-        /// <param name="ct">Cancellation token. Can be set to cancel the transfer prior to it being
-        /// accepted or timing out.</param>
-        /// <returns>True if the transfer was accepted by the Transferee or false if not.</returns>
-        public Task<bool> BlindTransfer(SIPURI destination, TimeSpan timeout, CancellationToken ct)
-        {
-            if (Dialogue == null)
-            {
-                logger.LogWarning("Blind transfer was called on the SIPUserAgent when no dialogue was available.");
-                return Task.FromResult(false);
-            }
-            else
-            {
-                var referRequest = GetReferRequest(destination);
-                return Transfer(referRequest, timeout, ct);
-            }
-        }
-
-        /// <summary>
-        /// Initiates an attended transfer by asking the remote call party to call the specified destination.
-        /// If the transfer is accepted the current call will be hungup.
-        /// </summary>
-        /// <param name="transferee">The dialog that will be replaced on the initial call party.</param>
-        /// <param name="timeout">Timeout for the transfer request to get accepted.</param>
-        /// <param name="ct">Cancellation token. Can be set to cancel the transfer prior to it being
-        /// accepted or timing out.</param>
-        /// <returns>True if the transfer was accepted by the Transferee or false if not.</returns>
-        public Task<bool> AttendedTransfer(SIPDialogue transferee, TimeSpan timeout, CancellationToken ct)
-        {
-            if (Dialogue == null || transferee == null)
-            {
-                logger.LogWarning("Attended transfer was called on the SIPUserAgent when no dialogue was available.");
-                return Task.FromResult(false);
-            }
-            else
-            {
-                var referRequest = GetReferRequest(transferee);
-                return Transfer(referRequest, timeout, ct);
-            }
-        }
-
-        /// <summary>
-        /// Requests the RTP session to transmit a DTMF tone using an RTP event.
-        /// </summary>
-        /// <param name="tone">The DTMF tone to transmit.</param>
-        public Task SendDtmf(byte tone)
-        {
-            return MediaSession.SendDtmf(tone, m_cts.Token);
-        }
-
-        /// <summary>
-        /// Send a re-INVITE request to put the remote call party on hold.
-        /// </summary>
-        public async Task PutOnHold()
-        {
-            IsOnLocalHold = true;
-
-            // The action we take to put a call on hold is to switch the media status
-            // to send only and change the audio input from a capture device to on hold
-            // music.
-            var localSDP = await MediaSession.createOffer(null).ConfigureAwait(false);
-            SetLocalSdpForOnHoldState(ref localSDP);
-            MediaSession.setLocalDescription(new RTCSessionDescription { sdp = localSDP, type = RTCSdpType.offer });
-
-            SendReInviteRequest(localSDP);
-        }
-
-        /// <summary>
-        /// Send a re-INVITE request to take the remote call party on hold.
-        /// </summary>
-        public async Task TakeOffHold()
-        {
-            IsOnLocalHold = false;
-
-            var localSDP = await MediaSession.createOffer(null).ConfigureAwait(false);
-            SetLocalSdpForOnHoldState(ref localSDP);
-            MediaSession.setLocalDescription(new RTCSessionDescription { sdp = localSDP, type = RTCSdpType.offer });
-
-            SendReInviteRequest(localSDP);
-        }
-
-        /// <summary>
-        /// Processes a transfer by sending to the remote party once the REFER request has been constructed.
-        /// </summary>
-        /// <param name="referRequest">The REFER request for the transfer.</param>
-        /// <param name="timeout">Timeout for the transfer request to get accepted.</param>
-        /// <param name="ct">Cancellation token. Can be set to cancel the transfer prior to it being
-        /// accepted or timing out.</param>
-        /// <returns>True if the transfer was accepted by the Transferee or false if not.</returns>
-        private async Task<bool> Transfer(SIPRequest referRequest, TimeSpan timeout, CancellationToken ct)
-        {
-            if (Dialogue == null)
-            {
-                logger.LogWarning("Transfer was called on the SIPUserAgent when no dialogue was available.");
-                return false;
-            }
-            else
-            {
-                TaskCompletionSource<bool> transferAccepted = new TaskCompletionSource<bool>(TaskCreationOptions.RunContinuationsAsynchronously);
-
-                SIPNonInviteTransaction referTx = new SIPNonInviteTransaction(m_transport, referRequest, null);
-
-                SIPTransactionResponseReceivedDelegate referTxStatusHandler = (localSIPEndPoint, remoteEndPoint, sipTransaction, sipResponse) =>
-                {
-                    if (sipResponse.Header.CSeqMethod == SIPMethodsEnum.REFER && sipResponse.Status == SIPResponseStatusCodesEnum.Accepted)
-                    {
-                        logger.LogInformation("Call transfer was accepted by remote server.");
-                        transferAccepted.TrySetResult(true);
-                    }
-                    else
-                    {
-                        transferAccepted.TrySetResult(false);
-                    }
-
-                    return Task.FromResult(SocketError.Success);
-                };
-
-                referTx.NonInviteTransactionFinalResponseReceived += referTxStatusHandler;
-                referTx.SendRequest();
-
-                await Task.WhenAny(transferAccepted.Task, Task.Delay((int)timeout.TotalMilliseconds, ct)).ConfigureAwait(false);
-
-                referTx.NonInviteTransactionFinalResponseReceived -= referTxStatusHandler;
-
-                if (transferAccepted.Task.IsCompleted)
-                {
-                    return transferAccepted.Task.Result;
-                }
-                else
-                {
-                    logger.LogWarning($"Call transfer request timed out after {timeout.TotalMilliseconds}ms.");
-                    return false;
-                }
-            }
-        }
-
-        /// <summary>
-        /// Handler for when an in dialog request is received on an established call.
-        /// Typical types of request will be re-INVITES for things like putting a call on or
-        /// off hold and REFER requests for transfers. Some in dialog request types, such 
-        /// as re-INVITES have specific events so they can be bubbled up to the 
-        /// application to deal with.
-        /// </summary>
-        /// <param name="sipRequest">The in dialog request received.</param>
-        private async Task DialogRequestReceivedAsync(SIPRequest sipRequest)
-        {
-            if (sipRequest.Method == SIPMethodsEnum.BYE)
-            {
-                logger.LogInformation($"Remote call party hungup {sipRequest.StatusLine}.");
-                Dialogue.DialogueState = SIPDialogueStateEnum.Terminated;
-
-                SIPNonInviteTransaction byeTx = new SIPNonInviteTransaction(m_transport, sipRequest, null);
-                byeTx.SendResponse(SIPResponse.GetResponse(sipRequest, SIPResponseStatusCodesEnum.Ok, null));
-
-                CallEnded();
-            }
-            else if (sipRequest.Method == SIPMethodsEnum.INVITE)
-            {
-                logger.LogDebug($"Re-INVITE request received {sipRequest.StatusLine}.");
-
-                UASInviteTransaction reInviteTransaction = new UASInviteTransaction(m_transport, sipRequest, m_outboundProxy);
-
-                try
-                {
-                    MediaSession.setRemoteDescription(new RTCSessionDescription { sdp = SDP.ParseSDPDescription(sipRequest.Body), type = RTCSdpType.offer });
-
-                    CheckRemotePartyHoldCondition(MediaSession.remoteDescription.sdp);
-
-                    var answerSdp = await MediaSession.createAnswer(null).ConfigureAwait(false);
-
-                    Dialogue.RemoteSDP = sipRequest.Body;
-                    Dialogue.SDP = answerSdp.ToString();
-                    Dialogue.RemoteCSeq = sipRequest.Header.CSeq;
-
-                    var okResponse = reInviteTransaction.GetOkResponse(SDP.SDP_MIME_CONTENTTYPE, Dialogue.SDP);
-                    reInviteTransaction.SendFinalResponse(okResponse);
-                }
-                catch (Exception ex)
-                {
-                    logger.LogError(ex, "MediaSession can't process the re-INVITE request.");
-
-                    if (OnReinviteRequest == null)
-                    {
-                        // The application isn't prepared to accept re-INVITE requests and we can't work out what it was for. 
-                        // We'll reject as gently as we can to try and not lose the call.
-                        SIPResponse notAcceptableResponse = SIPResponse.GetResponse(sipRequest, SIPResponseStatusCodesEnum.NotAcceptable, null);
-                        reInviteTransaction.SendFinalResponse(notAcceptableResponse);
-                    }
-                    else
-                    {
-                        // The application is going to handle the re-INVITE request. We'll send a Trying response as a precursor.
-                        SIPResponse tryingResponse = SIPResponse.GetResponse(sipRequest, SIPResponseStatusCodesEnum.Trying, null);
-                        await reInviteTransaction.SendProvisionalResponse(tryingResponse).ConfigureAwait(false);
-                        OnReinviteRequest.Invoke(reInviteTransaction);
-                    }
-                }
-            }
-            else if (sipRequest.Method == SIPMethodsEnum.OPTIONS)
-            {
-                //Log_External(new SIPMonitorConsoleEvent(SIPMonitorServerTypesEnum.AppServer, SIPMonitorEventTypesEnum.DialPlan, "OPTIONS request for established dialogue " + dialogue.DialogueName + ".", dialogue.Owner));
-                SIPResponse okResponse = SIPResponse.GetResponse(sipRequest, SIPResponseStatusCodesEnum.Ok, null);
-                okResponse.Body = Dialogue.RemoteSDP;
-                okResponse.Header.ContentLength = okResponse.Body.Length;
-                okResponse.Header.ContentType = m_sdpContentType;
-                await SendResponseAsync(okResponse).ConfigureAwait(false);
-            }
-            else if (sipRequest.Method == SIPMethodsEnum.MESSAGE)
-            {
-                //Log_External(new SIPMonitorConsoleEvent(SIPMonitorServerTypesEnum.AppServer, SIPMonitorEventTypesEnum.DialPlan, "MESSAGE for call " + sipRequest.URI.ToString() + ": " + sipRequest.Body + ".", dialogue.Owner));
-                SIPResponse okResponse = SIPResponse.GetResponse(sipRequest, SIPResponseStatusCodesEnum.Ok, null);
-                await m_transport.SendResponseAsync(okResponse).ConfigureAwait(false);
-            }
-            else if (sipRequest.Method == SIPMethodsEnum.REFER)
-            {
-                if (sipRequest.Header.ReferTo.IsNullOrBlank())
-                {
-                    // A REFER request must have a Refer-To header.
-                    //Log_External(new SIPMonitorConsoleEvent(SIPMonitorServerTypesEnum.AppServer, SIPMonitorEventTypesEnum.DialPlan, "Bad REFER request, no Refer-To header.", dialogue.Owner));
-                    SIPResponse invalidResponse = SIPResponse.GetResponse(sipRequest, SIPResponseStatusCodesEnum.BadRequest, "Missing mandatory Refer-To header");
-                    await SendResponseAsync(invalidResponse).ConfigureAwait(false);
-                }
-                else
-                {
-                    //TODO: Add handling logic for in transfer requests from the remote call party.
-                }
-            }
-            else if (sipRequest.Method == SIPMethodsEnum.NOTIFY)
-            {
-                SIPResponse okResponse = SIPResponse.GetResponse(sipRequest, SIPResponseStatusCodesEnum.Ok, null);
-                await SendResponseAsync(okResponse).ConfigureAwait(false);
-
-                if (sipRequest.Body?.Length > 0 && sipRequest.Header.ContentType?.Contains(m_sipReferContentType) == true)
-                {
-                    OnTransferNotify?.Invoke(sipRequest.Body);
-                }
-<<<<<<< HEAD
-            }
-        }
-
-        /// <summary>
-        /// Sends a re-INVITE request to the remote call party with the supplied SDP.
-        /// </summary>
-        private void SendReInviteRequest(SDP sdp)
-        {
-            if (Dialogue == null)
-            {
-                logger.LogWarning("No dialog available, re-INVITE request cannot be sent.");
-            }
-            else
-            {
-                Dialogue.SDP = sdp.ToString();
-
-                var reinviteRequest = Dialogue.GetInDialogRequest(SIPMethodsEnum.INVITE);
-                reinviteRequest.Header.UserAgent = m_userAgent;
-                reinviteRequest.Header.ContentType = m_sdpContentType;
-                reinviteRequest.Body = sdp.ToString();
-                reinviteRequest.Header.Supported = SIPExtensionHeaders.PRACK;
-
-                if (m_uac != null)
-                {
-                    reinviteRequest.Header.Contact = m_uac.ServerTransaction.TransactionRequest.Header.Contact;
-                    reinviteRequest.SetSendFromHints(m_uac.ServerTransaction.TransactionRequest.LocalSIPEndPoint);
-                }
-                else if (m_uas != null)
-                {
-                    reinviteRequest.Header.Contact = m_uas.ClientTransaction.TransactionFinalResponse.Header.Contact;
-                    reinviteRequest.SetSendFromHints(m_uas.ClientTransaction.TransactionFinalResponse.LocalSIPEndPoint);
-                }
-                else
-                {
-                    reinviteRequest.Header.Contact = new List<SIPContactHeader>() { SIPContactHeader.GetDefaultSIPContactHeader() };
-                }
-
-                UACInviteTransaction reinviteTransaction = new UACInviteTransaction(m_transport, reinviteRequest, m_outboundProxy);
-                reinviteTransaction.SendInviteRequest();
-                reinviteTransaction.UACInviteTransactionFinalResponseReceived += ReinviteRequestFinalResponseReceived;
-            }
-        }
-
-        /// <summary>
-        /// This user agent will check incoming SIP requests for any that match its current dialog.
-        /// </summary>
-        /// <param name="localSIPEndPoint">The local end point the request was received on.</param>
-        /// <param name="remoteEndPoint">The remote end point the request came from.</param>
-        /// <param name="sipRequest">The SIP request.</param>
-        private async Task SIPTransportRequestReceived(SIPEndPoint localSIPEndPoint, SIPEndPoint remoteEndPoint, SIPRequest sipRequest)
-        {
-            if (Dialogue != null)
-            {
-                if (sipRequest.Header.From != null &&
-                    sipRequest.Header.From.FromTag != null &&
-                    sipRequest.Header.To != null &&
-                    sipRequest.Header.To.ToTag != null &&
-                    sipRequest.Header.CallId == Dialogue.CallId)
-                {
-                    try
-                    {
-                        await DialogRequestReceivedAsync(sipRequest).ConfigureAwait(false);
-                    }
-                    catch (Exception excp)
-                    {
-                        // There no point bubbling this exception up. The next class up is the transport layer and
-                        // it doesn't know what to do if a request can't be dealt with.
-                        logger.LogError(excp, $"Exception SIPUserAgent.SIPTransportRequestReceived. {excp.Message}");
-                    }
-                }
-            }
-        }
-
-        /// <summary>
-        /// Handles responses to our re-INVITE requests.
-        /// </summary>
-        /// <param name="localSIPEndPoint">The local end point the response was received on.</param>
-        /// <param name="remoteEndPoint">The remote end point the response came from.</param>
-        /// <param name="sipTransaction">The UAS transaction the response is part of.</param>
-        /// <param name="sipResponse">The SIP response.</param>
-        private Task<SocketError> ReinviteRequestFinalResponseReceived(SIPEndPoint localSIPEndPoint, SIPEndPoint remoteEndPoint, SIPTransaction sipTransaction, SIPResponse sipResponse)
-        {
-            if (sipResponse.Status == SIPResponseStatusCodesEnum.Ok)
-            {
-                // Update the remote party's SDP.
-=======
-            }
-        }
-
-        /// <summary>
-        /// Sends a re-INVITE request to the remote call party with the supplied SDP.
-        /// </summary>
-        private void SendReInviteRequest(SDP sdp)
-        {
-            if (Dialogue == null)
-            {
-                logger.LogWarning("No dialog available, re-INVITE request cannot be sent.");
-            }
-            else
-            {
-                Dialogue.SDP = sdp.ToString();
-
-                var reinviteRequest = Dialogue.GetInDialogRequest(SIPMethodsEnum.INVITE);
-                reinviteRequest.Header.UserAgent = (!UserAgent.IsNullOrBlank()) ? UserAgent : m_userAgent;
-                reinviteRequest.Header.ContentType = m_sdpContentType;
-                reinviteRequest.Body = sdp.ToString();
-                reinviteRequest.Header.Supported = SIPExtensionHeaders.PRACK;
-
-                if (m_uac != null)
-                {
-                    reinviteRequest.Header.Contact = m_uac.ServerTransaction.TransactionRequest.Header.Contact;
-                    reinviteRequest.SetSendFromHints(m_uac.ServerTransaction.TransactionRequest.LocalSIPEndPoint);
-                }
-                else if (m_uas != null)
-                {
-                    reinviteRequest.Header.Contact = m_uas.ClientTransaction.TransactionFinalResponse.Header.Contact;
-                    reinviteRequest.SetSendFromHints(m_uas.ClientTransaction.TransactionFinalResponse.LocalSIPEndPoint);
-                }
-                else
-                {
-                    reinviteRequest.Header.Contact = new List<SIPContactHeader>() { SIPContactHeader.GetDefaultSIPContactHeader() };
-                }
-
-                UACInviteTransaction reinviteTransaction = new UACInviteTransaction(m_transport, reinviteRequest, m_outboundProxy);
-                reinviteTransaction.SendInviteRequest();
-                reinviteTransaction.UACInviteTransactionFinalResponseReceived += ReinviteRequestFinalResponseReceived;
-            }
-        }
-
-        /// <summary>
-        /// This user agent will check incoming SIP requests for any that match its current dialog.
-        /// </summary>
-        /// <param name="localSIPEndPoint">The local end point the request was received on.</param>
-        /// <param name="remoteEndPoint">The remote end point the request came from.</param>
-        /// <param name="sipRequest">The SIP request.</param>
-        private async Task SIPTransportRequestReceived(SIPEndPoint localSIPEndPoint, SIPEndPoint remoteEndPoint, SIPRequest sipRequest)
-        {
-            if (Dialogue != null)
-            {
-                if (sipRequest.Header.From != null &&
-                    sipRequest.Header.From.FromTag != null &&
-                    sipRequest.Header.To != null &&
-                    sipRequest.Header.To.ToTag != null &&
-                    sipRequest.Header.CallId == Dialogue.CallId)
-                {
-                    try
-                    {
-                        await DialogRequestReceivedAsync(sipRequest).ConfigureAwait(false);
-                    }
-                    catch (Exception excp)
-                    {
-                        // There no point bubbling this exception up. The next class up is the transport layer and
-                        // it doesn't know what to do if a request can't be dealt with.
-                        logger.LogError(excp, $"Exception SIPUserAgent.SIPTransportRequestReceived. {excp.Message}");
-                    }
-                }
-            }
-        }
-
-        /// <summary>
-        /// Handles responses to our re-INVITE requests.
-        /// </summary>
-        /// <param name="localSIPEndPoint">The local end point the response was received on.</param>
-        /// <param name="remoteEndPoint">The remote end point the response came from.</param>
-        /// <param name="sipTransaction">The UAS transaction the response is part of.</param>
-        /// <param name="sipResponse">The SIP response.</param>
-        private Task<SocketError> ReinviteRequestFinalResponseReceived(SIPEndPoint localSIPEndPoint, SIPEndPoint remoteEndPoint, SIPTransaction sipTransaction, SIPResponse sipResponse)
-        {
-            if (sipResponse.Status == SIPResponseStatusCodesEnum.Ok)
-            {
-                // Update the remote party's SDP.
->>>>>>> 8a37bfc0
-                Dialogue.RemoteSDP = sipResponse.Body;
-                MediaSession.setRemoteDescription(new RTCSessionDescription { sdp = SDP.ParseSDPDescription(sipResponse.Body), type = RTCSdpType.answer });
-            }
-            else
-            {
-                logger.LogWarning($"Re-INVITE request failed with response {sipResponse.ShortDescription}.");
-            }
-
-            return Task.FromResult(SocketError.Success);
-        }
-
-        /// <summary>
-        /// Takes care of sending a response based on whether the outbound proxy is set or not.
-        /// </summary>
-        /// <param name="response">The response to send.</param>
-        /// <returns>Send result.</returns>
-        private Task<SocketError> SendResponseAsync(SIPResponse response)
-        {
-            if (m_outboundProxy != null)
-            {
-                return m_transport.SendResponseAsync(m_outboundProxy, response);
-            }
-            else
-            {
-                return m_transport.SendResponseAsync(response);
-            }
-        }
-
-        /// <summary>
-        /// Event handler for a client call (one initiated by us) receiving a trying response.
-        /// </summary>
-        /// <param name="uac">The client user agent used to initiate the call.</param>
-        /// <param name="sipResponse">The INVITE trying response.</param>
-        private void ClientCallTryingHandler(ISIPClientUserAgent uac, SIPResponse sipResponse)
-        {
-            if (ClientCallTrying != null)
-            {
-                ClientCallTrying(uac, sipResponse);
-            }
-            else
-            {
-                logger.LogInformation($"Call attempt to {m_uac.CallDescriptor.Uri} received a trying response {sipResponse.ShortDescription}.");
-            }
-        }
-
-        /// <summary>
-        /// Event handler for a client call (one initiated by us) receiving an in progress response.
-        /// </summary>
-        /// <param name="uac">The client user agent used to initiate the call.</param>
-        /// <param name="sipResponse">The INVITE ringing response.</param>
-        private void ClientCallRingingHandler(ISIPClientUserAgent uac, SIPResponse sipResponse)
-        {
-            if (ClientCallRinging != null)
-            {
-                ClientCallRinging(uac, sipResponse);
-            }
-            else
-            {
-                logger.LogInformation($"Call attempt to {m_uac.CallDescriptor.Uri} received a ringing response {sipResponse.ShortDescription}.");
-            }
-        }
-
-        /// <summary>
-        /// Event handler for a client call (one initiated by us) failing.
-        /// </summary>
-        /// <param name="uac">The client user agent used to initiate the call.</param>
-        /// <param name="errorMessage">An error message indicating the reason for the failure.</param>
-        private void ClientCallFailedHandler(ISIPClientUserAgent uac, string errorMessage)
-        {
-            logger.LogWarning($"Call attempt to {m_uac.CallDescriptor.Uri} failed with {errorMessage}.");
-
-            ClientCallFailed?.Invoke(uac, errorMessage);
-        }
-
-        /// <summary>
-        /// Event handler for a client call (one initiated by us) being answered.
-        /// </summary>
-        /// <param name="uac">The client user agent used to initiate the call.</param>
-        /// <param name="sipResponse">The INVITE success response.</param>
-        private async void ClientCallAnsweredHandler(ISIPClientUserAgent uac, SIPResponse sipResponse)
-        {
-            if (sipResponse.StatusCode >= 200 && sipResponse.StatusCode <= 299)
-            {
-                // Only set the remote RTP end point if there hasn't already been a packet received on it.
-                MediaSession.setRemoteDescription(new RTCSessionDescription { sdp = SDP.ParseSDPDescription(sipResponse.Body), type = RTCSdpType.answer });
-                await MediaSession.Start().ConfigureAwait(false);
-
-                Dialogue.DialogueState = SIPDialogueStateEnum.Confirmed;
-
-                logger.LogInformation($"Call attempt to {m_uac.CallDescriptor.Uri} was answered.");
-
-                ClientCallAnswered?.Invoke(uac, sipResponse);
-            }
-            else
-            {
-                logger.LogDebug($"Call attempt was answered with failure response {sipResponse.ShortDescription}.");
-                ClientCallFailed?.Invoke(uac, sipResponse.ReasonPhrase);
-                CallEnded();
-            }
-        }
-
-        /// <summary>
-        /// Builds the REFER request to initiate a blind transfer on an established call.
-        /// </summary>
-        /// <param name="referToUri">The SIP URI to transfer the call to.</param>
-        /// <returns>A SIP REFER request.</returns>
-        private SIPRequest GetReferRequest(SIPURI referToUri)
-        {
-            SIPRequest referRequest = Dialogue.GetInDialogRequest(SIPMethodsEnum.REFER);
-            referRequest.Header.ReferTo = referToUri.ToString();
-            referRequest.Header.Supported = SIPExtensionHeaders.NO_REFER_SUB;
-            referRequest.Header.Contact = new List<SIPContactHeader> { SIPContactHeader.GetDefaultSIPContactHeader() };
-            return referRequest;
-        }
-
-        /// <summary>
-        /// Builds the REFER request to initiate an attended transfer on an established call.
-        /// </summary>
-        /// <param name="target">A target dialogue representing the Transferee.</param>
-        /// <returns>A SIP REFER request.</returns>
-        private SIPRequest GetReferRequest(SIPDialogue target)
-        {
-            SIPRequest referRequest = Dialogue.GetInDialogRequest(SIPMethodsEnum.REFER);
-            SIPURI targetUri = target.RemoteTarget.CopyOf();
-            referRequest.Header.Contact = new List<SIPContactHeader> { SIPContactHeader.GetDefaultSIPContactHeader() };
-
-            SIPParameters replacesHeaders = new SIPParameters();
-
-            if (target.Direction == SIPCallDirection.Out)
-            {
-                replacesHeaders.Set("Replaces", SIPEscape.SIPURIParameterEscape($"{target.CallId};to-tag={target.RemoteTag};from-tag={target.LocalTag}"));
-                var from = new SIPUserField(target.LocalUserField.Name, target.LocalUserField.URI.CopyOf(), null);
-                referRequest.Header.ReferredBy = from.ToString();
-            }
-            else
-            {
-                replacesHeaders.Set("Replaces", SIPEscape.SIPURIParameterEscape($"{target.CallId};to-tag={target.RemoteTag};from-tag={target.LocalTag}"));
-                var from = new SIPUserField(target.RemoteUserField.Name, target.RemoteUserField.URI.CopyOf(), null);
-                referRequest.Header.ReferredBy = from.ToString();
-            }
-
-            targetUri.Headers = replacesHeaders;
-            var referTo = new SIPUserField(null, targetUri, null);
-            referRequest.Header.ReferTo = referTo.ToString();
-
-            return referRequest;
-        }
-
-        /// <summary>
-        /// The current call has ended. Reset the state of the user agent.
-        /// </summary>
-        private void CallEnded()
-        {
-            var dialogue = Dialogue;
-
-            m_uac = null;
-            m_uas = null;
-
-            if (MediaSession != null && !MediaSession.IsClosed)
-            {
-                MediaSession.Close("normal");
-                MediaSession = null;
-            }
-
-            OnCallHungup?.Invoke(dialogue);
-        }
-
-        /// <summary>
-        /// Processes an in-dialog SDP offer from the remote party to check whether the 
-        /// call hold status has changed.
-        /// </summary>
-        /// <param name="remoteSDP">The in-dialog SDP received from he remote party.</param>
-        private void CheckRemotePartyHoldCondition(SDP remoteSDP)
-        {
-            var mediaStreamStatus = remoteSDP.GetMediaStreamStatus(SDPMediaTypesEnum.audio, 0);
-
-            if (mediaStreamStatus == MediaStreamStatusEnum.SendOnly)
-            {
-                if (!IsOnRemoteHold)
-                {
-                    IsOnRemoteHold = true;
-                    RemotePutOnHold?.Invoke();
-                }
-            }
-            else if (mediaStreamStatus == MediaStreamStatusEnum.SendRecv && IsOnRemoteHold)
-            {
-                if (IsOnRemoteHold)
-                {
-                    IsOnRemoteHold = false;
-                    RemoteTookOffHold?.Invoke();
-                }
-            }
-        }
-
-        /// <summary>
-        /// Adjusts our SDP offer for a change to the local on hold state.
-        /// </summary>
-        /// <param name="localSDP">Our SDP prior to the on hold adjustment. The SDP object
-        /// will be updated in place for the on hold changes.</param>
-        private void SetLocalSdpForOnHoldState(ref SDP localSDP)
-        {
-            foreach (var mediaAnnouncement in localSDP.Media)
-            {
-                if (IsOnLocalHold && IsOnRemoteHold)
-                {
-                    mediaAnnouncement.MediaStreamStatus = MediaStreamStatusEnum.None;
-                }
-                else if (!IsOnLocalHold && !IsOnRemoteHold)
-                {
-                    mediaAnnouncement.MediaStreamStatus = MediaStreamStatusEnum.SendRecv;
-                }
-                else
-                {
-                    mediaAnnouncement.MediaStreamStatus =
-                        IsOnLocalHold
-                            ? MediaStreamStatusEnum.SendOnly
-                            : MediaStreamStatusEnum.RecvOnly;
-                }
-            }
-        }
-
-        /// <summary>
-        /// Event handler for RTP events from the remote call party. Fires
-        /// when the event is completed.
-        /// </summary>
-        /// <param name="rtpEvent">The received RTP event.</param>
-        private void OnRemoteRtpEvent(RTPEvent rtpEvent)
-        {
-            if (rtpEvent.EndOfEvent)
-            {
-                OnDtmfTone?.Invoke(rtpEvent.EventID, rtpEvent.Duration);
-            }
-        }
-    }
-}
+﻿//-----------------------------------------------------------------------------
+// Filename: SIPUserAgent.cs
+//
+// Description: A "full" SIP user agent that encompasses both client and server user agents.
+// It is also able to manage in dialog operations after the call is established 
+// (the client and server user agents don't handle in dialog operations).
+//
+// Author(s):
+// Aaron Clauson (aaron@sipsorcery.com)
+//
+// History:
+// 26 Nov 2019	Aaron Clauson   Created, Dublin, Ireland.
+// rj2: added overload for Answer with customHeader
+//
+// License: 
+// BSD 3-Clause "New" or "Revised" License, see included LICENSE.md file.
+//-----------------------------------------------------------------------------
+
+using System;
+using System.Collections.Generic;
+using System.Net.Sockets;
+using System.Threading;
+using System.Threading.Tasks;
+using Microsoft.Extensions.Logging;
+using SIPSorcery.Net;
+using SIPSorcery.Sys;
+
+namespace SIPSorcery.SIP.App
+{
+    /// <summary>
+    /// A "full" SIP user agent that encompasses both client and server user agents.
+    /// It is also able to manage in dialog operations after the call is established 
+    /// (the client and server user agents don't handle in dialog operations).
+    /// 
+    /// Unlike other user agents this one also manages its own RTP session object
+    /// which means it can handle things like call on and off hold, RTP end point
+    /// changes and sending DTMF events.
+    /// </summary>
+    public class SIPUserAgent
+    {
+        private static readonly string m_sdpContentType = SDP.SDP_MIME_CONTENTTYPE;
+        private static readonly string m_sipReferContentType = SIPMIMETypes.REFER_CONTENT_TYPE;
+        private static string m_userAgent = SIPConstants.SIP_USERAGENT_STRING;
+        private static int WAIT_DIALOG_TIMEOUT = SIPTimings.T2;
+
+        private static ILogger logger = Log.Logger;
+
+        private CancellationTokenSource m_cts = new CancellationTokenSource();
+
+        /// <summary>
+        /// Client user agent for placing calls.
+        /// </summary>
+        private SIPClientUserAgent m_uac;
+
+        /// <summary>
+        /// Server user agent for receiving calls.
+        /// </summary>
+        private SIPServerUserAgent m_uas;
+
+        /// <summary>
+        /// The SIP transport layer for sending requests and responses.
+        /// </summary>
+        private SIPTransport m_transport;
+
+        /// <summary>
+        /// If set all communications are sent to this address irrespective of what the 
+        /// request and response headers indicate.
+        /// </summary>
+        private SIPEndPoint m_outboundProxy;
+
+        /// <summary>
+        /// The media (RTP) session in use for the current call.
+        /// </summary>
+        public IMediaSession MediaSession { get; private set; }
+
+        /// <summary>
+        /// If not null this value will replace the default user agent value in Invite-Requests.
+        /// </summary>
+        public string UserAgent { get; set; }
+
+        /// <summary>
+        /// Indicates whether there is an active call or not
+        /// </summary>
+        public bool IsCallActive
+        {
+            get
+            {
+                return Dialogue?.DialogueState == SIPDialogueStateEnum.Confirmed;
+            }
+        }
+
+        /// <summary>
+        /// True if we've put the remote party on hold.
+        /// </summary>
+        public bool IsOnLocalHold { get; private set; }
+
+        /// <summary>
+        /// True if the remote party has put us on hold.
+        /// </summary>
+        public bool IsOnRemoteHold { get; private set; }
+
+        /// <summary>
+        /// Once either the client or server call is answered this will hold the SIP
+        /// dialogue that was created by the call.
+        /// </summary>
+        public SIPDialogue Dialogue
+        {
+            get
+            {
+                if (m_uac != null)
+                {
+                    return m_uac.SIPDialogue;
+                }
+
+                return m_uas?.SIPDialogue;
+            }
+        }
+
+        /// <summary>
+        /// For a call initiated by us this is the call descriptor that was used.
+        /// </summary>
+        public SIPCallDescriptor CallDescriptor
+        {
+            get { return m_uac?.CallDescriptor; }
+        }
+
+        /// <summary>
+        /// The remote party has received our call request and is working on it.
+        /// </summary>
+        public event SIPCallResponseDelegate ClientCallTrying;
+
+        /// <summary>
+        /// The remote party has progressed our call request to ringing/in progress.
+        /// </summary>
+        public event SIPCallResponseDelegate ClientCallRinging;
+
+        /// <summary>
+        /// The in progress call attempt was answered.
+        /// </summary>
+        public event SIPCallResponseDelegate ClientCallAnswered;
+
+        /// <summary>
+        /// The in progress call attempt failed.
+        /// </summary>
+        public event SIPCallFailedDelegate ClientCallFailed;
+
+        /// <summary>
+        /// For calls accepted by this user agent this event will be fired if the call
+        /// is cancelled before it gets answered.
+        /// </summary>
+        public event SIPUASDelegate ServerCallCancelled;
+
+        /// <summary>
+        /// The remote call party has sent us a new re-INVITE request that this
+        /// class didn't know how to or couldn't handle. Things we can
+        /// handle are on and off hold. Common examples of what we can't handle
+        /// are changing RTP end points, changing codecs etc.
+        /// </summary>
+        public event Action<UASInviteTransaction> OnReinviteRequest;
+
+        /// <summary>
+        /// Call was hungup by the remote party. Applies to calls initiated by us and calls received
+        /// by us. An example of when this user agent will initiate a hang up is when a transfer is
+        /// accepted by the remote calling party.
+        /// </summary>
+        public event Action<SIPDialogue> OnCallHungup;
+
+        /// <summary>
+        /// Fires when a NOTIFY request is received that contains an update about the 
+        /// status of a transfer.
+        /// </summary>
+        public event Action<string> OnTransferNotify;
+
+        /// <summary>	
+        /// The remote call party has put us on hold.	
+        /// </summary>	
+        public event Action RemotePutOnHold;
+
+        /// <summary>	
+        /// The remote call party has taken us off hold.	
+        /// </summary>	
+        public event Action RemoteTookOffHold;
+
+        /// <summary>
+        /// Gets fired when an RTP DTMF event is detected as completed on the remote party's RTP stream.
+        /// </summary>
+        public event Action<byte, int> OnDtmfTone;
+
+        /// <summary>
+        /// Creates a new SIP client and server combination user agent.
+        /// </summary>
+        /// <param name="transport">The transport layer to use for requests and responses.</param>
+        /// <param name="outboundProxy">Optional. If set all requests and responses will be forwarded to this
+        /// end point irrespective of their headers.</param>
+        public SIPUserAgent(SIPTransport transport, SIPEndPoint outboundProxy)
+        {
+            m_transport = transport;
+            m_outboundProxy = outboundProxy;
+
+            m_transport.SIPTransportRequestReceived += SIPTransportRequestReceived;
+        }
+
+        /// <summary>
+        /// Attempts to place a new outgoing call AND waits for the call to be answered or fail.
+        /// Use <see cref="InitiateCallAsync(SIPCallDescriptor, IMediaSession)"/> to start a call without
+        /// waiting for it to complete and monitor <see cref="ClientCallAnsweredHandler"/> and
+        /// <see cref="ClientCallFailedHandler"/> to detect an answer or failure.
+        /// </summary>
+        /// <param name="dst">The destination SIP URI to call.</param>
+        /// <param name="username">Optional Username if authentication is required.</param>
+        /// <param name="password">Optional. Password if authentication is required.</param>
+        /// <param name="mediaSession">The RTP session for the call.</param>
+        public Task<bool> Call(string dst, string username, string password, IMediaSession mediaSession)
+        {
+            if (!SIPURI.TryParse(dst, out var dstUri))
+            {
+                throw new ApplicationException("The destination was not recognised as a valid SIP URI.");
+            }
+
+            SIPCallDescriptor callDescriptor = new SIPCallDescriptor(
+               username ?? SIPConstants.SIP_DEFAULT_USERNAME,
+               password,
+               dstUri.ToString(),
+               SIPConstants.SIP_DEFAULT_FROMURI,
+               dstUri.CanonicalAddress,
+               null, null, null,
+               SIPCallDirection.Out,
+               SDP.SDP_MIME_CONTENTTYPE,
+               null,
+               null);
+
+            return Call(callDescriptor, mediaSession);
+        }
+
+        /// <summary>
+        /// Attempts to place a new outgoing call AND waits for the call to be answered or fail.
+        /// Use <see cref="InitiateCallAsync(SIPCallDescriptor, IMediaSession)"/> to start a call without
+        /// waiting for it to complete and monitor <see cref="ClientCallAnsweredHandler"/> and
+        /// <see cref="ClientCallFailedHandler"/> to detect an answer or failure.
+        /// </summary>
+        /// <param name="callDescriptor">The full descriptor for the call destination. Allows customising
+        /// of additional options above the standard username, password and destination URI.</param>
+        /// <param name="mediaSession">The RTP session for the call.</param>
+        public async Task<bool> Call(SIPCallDescriptor callDescriptor, IMediaSession mediaSession)
+        {
+            TaskCompletionSource<bool> callResult = new TaskCompletionSource<bool>(TaskCreationOptions.RunContinuationsAsynchronously);
+
+            await InitiateCallAsync(callDescriptor, mediaSession).ConfigureAwait(false);
+
+            ClientCallAnswered += (uac, resp) =>
+            {
+                callResult.TrySetResult(true);
+            };
+            ClientCallFailed += (uac, errorMessage) =>
+            {
+                callResult.TrySetResult(false);
+            };
+
+            return callResult.Task.Result;
+        }
+
+        /// <summary>
+        /// Attempts to place a new outgoing call.
+        /// </summary>
+        /// <param name="sipCallDescriptor">A call descriptor containing the information about how 
+        /// and where to place the call.</param>
+        /// <param name="mediaSession">The media session used for this call</param>
+        public async Task InitiateCallAsync(SIPCallDescriptor sipCallDescriptor, IMediaSession mediaSession)
+        {
+            m_cts = new CancellationTokenSource();
+
+            m_uac = new SIPClientUserAgent(m_transport);
+            m_uac.CallTrying += ClientCallTryingHandler;
+            m_uac.CallRinging += ClientCallRingingHandler;
+            m_uac.CallAnswered += ClientCallAnsweredHandler;
+            m_uac.CallFailed += ClientCallFailedHandler;
+
+            // Can be DNS lookups involved in getting the call destination.
+            SIPEndPoint serverEndPoint = await Task.Run<SIPEndPoint>(() => { return m_uac.GetCallDestination(sipCallDescriptor); }).ConfigureAwait(false);
+
+            if (serverEndPoint != null)
+            {
+                MediaSession = mediaSession;
+                MediaSession.OnRtpEvent += OnRemoteRtpEvent;
+                //MediaSession.OnRtpClosed += (reason) => Hangup();
+                MediaSession.OnRtpClosed += (reason) =>
+                {
+                    if (!MediaSession.IsClosed)
+                    {
+                        logger.LogWarning($"RTP channel was closed with reason {reason}.");
+                    }
+                };
+
+                RTCOfferOptions offerOptions = new RTCOfferOptions { RemoteSignallingAddress = serverEndPoint.Address };
+
+                var sdp = await mediaSession.createOffer(offerOptions).ConfigureAwait(false);
+                mediaSession.setLocalDescription(new RTCSessionDescription { sdp = sdp, type = RTCSdpType.offer });
+
+                if (mediaSession.localDescription == null)
+                {
+                    ClientCallFailed?.Invoke(m_uac, $"Could not create a local SDP offer.");
+                    CallEnded();
+                }
+                else
+                {
+                    sipCallDescriptor.Content = mediaSession.localDescription.sdp.ToString();
+                    // This initiates the call but does not wait for an answer.
+                    m_uac.Call(sipCallDescriptor);
+                }
+            }
+            else
+            {
+                ClientCallFailed?.Invoke(m_uac, $"Could not resolve destination when placing call to {sipCallDescriptor.Uri}.");
+                CallEnded();
+            }
+        }
+
+        /// <summary>
+        /// Cancel our call attempt prior to it being answered.
+        /// </summary>
+        public void Cancel()
+        {
+            if (m_uac != null)
+            {
+                if (m_uac.IsUACAnswered == false)
+                {
+                    m_uac.Cancel();
+                }
+                else
+                {
+                    m_uac.Hangup();
+                }
+            }
+
+            if (MediaSession != null)
+            {
+                MediaSession.Close("call cancelled");
+            }
+        }
+
+        /// <summary>
+        /// Hangup established call
+        /// </summary>
+        public void Hangup()
+        {
+            m_cts.Cancel();
+
+            if (MediaSession != null && !MediaSession.IsClosed)
+            {
+                MediaSession?.Close("call hungup");
+            }
+
+            if (Dialogue?.DialogueState != SIPDialogueStateEnum.Terminated)
+            {
+                Dialogue?.Hangup(m_transport, m_outboundProxy);
+            }
+
+            IsOnLocalHold = false;
+            IsOnRemoteHold = false;
+
+            CallEnded();
+        }
+
+        /// <summary>
+        /// This method can be used to start the processing of a new incoming call request.
+        /// The user agent will is acting as a server for this operation and it can be considered
+        /// the opposite of the Call method. This is only the first step in answering an incoming
+        /// call. It can still be rejected or answered after this point.
+        /// </summary>
+        /// <param name="inviteRequest">The invite request representing the incoming call.</param>
+        /// <returns>An ID string that needs to be supplied when the call is answered or rejected 
+        /// (used to manage multiple pending incoming calls).</returns>
+        public SIPServerUserAgent AcceptCall(SIPRequest inviteRequest)
+        {
+            UASInviteTransaction uasTransaction = new UASInviteTransaction(m_transport, inviteRequest, m_outboundProxy);
+            SIPServerUserAgent uas = new SIPServerUserAgent(m_transport, m_outboundProxy, null, null, SIPCallDirection.In, null, null, null, uasTransaction);
+            uas.CallCancelled += (pendingUas) =>
+            {
+                CallEnded();
+                ServerCallCancelled?.Invoke(pendingUas);
+            };
+
+            uas.Progress(SIPResponseStatusCodesEnum.Trying, null, null, null, null);
+            uas.Progress(SIPResponseStatusCodesEnum.Ringing, null, null, null, null);
+
+            return uas;
+        }
+
+        /// <summary>
+        /// Answers the call request contained in the user agent server parameter. Note the
+        /// <see cref="AcceptCall(SIPRequest)"/> method should be used to create the user agent server.
+        /// Any existing call will be hungup.
+        /// </summary>
+        /// <param name="uas">The user agent server holding the pending call to answer.</param>
+        /// <param name="mediaSession">The media session used for this call</param>
+        public async Task Answer(SIPServerUserAgent uas, IMediaSession mediaSession)
+        {
+            await Answer(uas, mediaSession, null).ConfigureAwait(false);
+        }
+
+        /// <summary>
+        /// Answers the call request contained in the user agent server parameter. Note the
+        /// <see cref="AcceptCall(SIPRequest)"/> method should be used to create the user agent server.
+        /// Any existing call will be hungup.
+        /// </summary>
+        /// <param name="uas">The user agent server holding the pending call to answer.</param>
+        /// <param name="mediaSession">The media session used for this call</param>
+        /// <param name="customHeaders">Custom SIP-Headers to use in Answer.</param>
+        public async Task Answer(SIPServerUserAgent uas, IMediaSession mediaSession, string[] customHeaders)
+        {
+            // This call is now taking over any existing call.
+            if (IsCallActive)
+            {
+                Hangup();
+            }
+            else if (uas.IsCancelled)
+            {
+                logger.LogDebug("The incoming call has been cancelled.");
+                mediaSession?.Close("call cancelled");
+            }
+            else
+            {
+                m_cts = new CancellationTokenSource();
+                var sipRequest = uas.ClientTransaction.TransactionRequest;
+
+                MediaSession = mediaSession;
+                MediaSession.OnRtpEvent += OnRemoteRtpEvent;
+                //MediaSession.OnRtpClosed += (reason) => Hangup();
+                MediaSession.OnRtpClosed += (reason) =>
+                {
+                    if (!MediaSession.IsClosed)
+                    {
+                        logger.LogWarning($"RTP channel was closed with reason {reason}.");
+                    }
+                };
+
+                string sdp = null;
+
+                if (!String.IsNullOrEmpty(sipRequest.Body))
+                {
+                    SDP remoteSdp = SDP.ParseSDPDescription(sipRequest.Body);
+                    MediaSession.setRemoteDescription(new RTCSessionDescription { sdp = remoteSdp, type = RTCSdpType.offer });
+
+                    var sdpAnswer = await MediaSession.createAnswer(null).ConfigureAwait(false);
+                    MediaSession.setLocalDescription(new RTCSessionDescription { sdp = sdpAnswer, type = RTCSdpType.answer });
+
+                    sdp = sdpAnswer.ToString();
+                }
+                else
+                {
+                    // No SDP offer was included in the INVITE request need to wait for the ACK.
+                    var sdpOffer = await MediaSession.createOffer(null).ConfigureAwait(false);
+                    MediaSession.setLocalDescription(new RTCSessionDescription { sdp = sdpOffer, type = RTCSdpType.offer });
+
+                    sdp = sdpOffer.ToString();
+                }
+
+                await MediaSession.Start().ConfigureAwait(false);
+
+                m_uas = uas;
+
+                TaskCompletionSource<SIPDialogue> dialogueCreatedTcs = new TaskCompletionSource<SIPDialogue>(TaskCreationOptions.RunContinuationsAsynchronously);
+
+                m_uas.OnDialogueCreated += (dialogue) => dialogueCreatedTcs.TrySetResult(dialogue);
+
+                m_uas.Answer(m_sdpContentType, sdp, null, SIPDialogueTransferModesEnum.Default, customHeaders);
+
+                await Task.WhenAny(dialogueCreatedTcs.Task, Task.Delay(WAIT_DIALOG_TIMEOUT)).ConfigureAwait(false);
+
+                if (Dialogue != null)
+                {
+                    Dialogue.DialogueState = SIPDialogueStateEnum.Confirmed;
+                }
+                else
+                {
+                    logger.LogWarning("The attempt to answer a call failed as the dialog was not created. The likely cause is the ACK not being received in time.");
+
+                    MediaSession.Close("dialog creation failed");
+                    Hangup();
+                }
+            }
+        }
+
+        /// <summary>
+        /// Initiates a blind transfer by asking the remote call party to call the specified destination.
+        /// If the transfer is accepted the current call will be hungup.
+        /// </summary>
+        /// <param name="destination">The URI to transfer the call to.</param>
+        /// <param name="timeout">Timeout for the transfer request to get accepted.</param>
+        /// <param name="ct">Cancellation token. Can be set to cancel the transfer prior to it being
+        /// accepted or timing out.</param>
+        /// <returns>True if the transfer was accepted by the Transferee or false if not.</returns>
+        public Task<bool> BlindTransfer(SIPURI destination, TimeSpan timeout, CancellationToken ct)
+        {
+            if (Dialogue == null)
+            {
+                logger.LogWarning("Blind transfer was called on the SIPUserAgent when no dialogue was available.");
+                return Task.FromResult(false);
+            }
+            else
+            {
+                var referRequest = GetReferRequest(destination);
+                return Transfer(referRequest, timeout, ct);
+            }
+        }
+
+        /// <summary>
+        /// Initiates an attended transfer by asking the remote call party to call the specified destination.
+        /// If the transfer is accepted the current call will be hungup.
+        /// </summary>
+        /// <param name="transferee">The dialog that will be replaced on the initial call party.</param>
+        /// <param name="timeout">Timeout for the transfer request to get accepted.</param>
+        /// <param name="ct">Cancellation token. Can be set to cancel the transfer prior to it being
+        /// accepted or timing out.</param>
+        /// <returns>True if the transfer was accepted by the Transferee or false if not.</returns>
+        public Task<bool> AttendedTransfer(SIPDialogue transferee, TimeSpan timeout, CancellationToken ct)
+        {
+            if (Dialogue == null || transferee == null)
+            {
+                logger.LogWarning("Attended transfer was called on the SIPUserAgent when no dialogue was available.");
+                return Task.FromResult(false);
+            }
+            else
+            {
+                var referRequest = GetReferRequest(transferee);
+                return Transfer(referRequest, timeout, ct);
+            }
+        }
+
+        /// <summary>
+        /// Requests the RTP session to transmit a DTMF tone using an RTP event.
+        /// </summary>
+        /// <param name="tone">The DTMF tone to transmit.</param>
+        public Task SendDtmf(byte tone)
+        {
+            return MediaSession.SendDtmf(tone, m_cts.Token);
+        }
+
+        /// <summary>
+        /// Send a re-INVITE request to put the remote call party on hold.
+        /// </summary>
+        public async Task PutOnHold()
+        {
+            IsOnLocalHold = true;
+
+            // The action we take to put a call on hold is to switch the media status
+            // to send only and change the audio input from a capture device to on hold
+            // music.
+            var localSDP = await MediaSession.createOffer(null).ConfigureAwait(false);
+            SetLocalSdpForOnHoldState(ref localSDP);
+            MediaSession.setLocalDescription(new RTCSessionDescription { sdp = localSDP, type = RTCSdpType.offer });
+
+            SendReInviteRequest(localSDP);
+        }
+
+        /// <summary>
+        /// Send a re-INVITE request to take the remote call party on hold.
+        /// </summary>
+        public async Task TakeOffHold()
+        {
+            IsOnLocalHold = false;
+
+            var localSDP = await MediaSession.createOffer(null).ConfigureAwait(false);
+            SetLocalSdpForOnHoldState(ref localSDP);
+            MediaSession.setLocalDescription(new RTCSessionDescription { sdp = localSDP, type = RTCSdpType.offer });
+
+            SendReInviteRequest(localSDP);
+        }
+
+        /// <summary>
+        /// Processes a transfer by sending to the remote party once the REFER request has been constructed.
+        /// </summary>
+        /// <param name="referRequest">The REFER request for the transfer.</param>
+        /// <param name="timeout">Timeout for the transfer request to get accepted.</param>
+        /// <param name="ct">Cancellation token. Can be set to cancel the transfer prior to it being
+        /// accepted or timing out.</param>
+        /// <returns>True if the transfer was accepted by the Transferee or false if not.</returns>
+        private async Task<bool> Transfer(SIPRequest referRequest, TimeSpan timeout, CancellationToken ct)
+        {
+            if (Dialogue == null)
+            {
+                logger.LogWarning("Transfer was called on the SIPUserAgent when no dialogue was available.");
+                return false;
+            }
+            else
+            {
+                TaskCompletionSource<bool> transferAccepted = new TaskCompletionSource<bool>(TaskCreationOptions.RunContinuationsAsynchronously);
+
+                SIPNonInviteTransaction referTx = new SIPNonInviteTransaction(m_transport, referRequest, null);
+
+                SIPTransactionResponseReceivedDelegate referTxStatusHandler = (localSIPEndPoint, remoteEndPoint, sipTransaction, sipResponse) =>
+                {
+                    if (sipResponse.Header.CSeqMethod == SIPMethodsEnum.REFER && sipResponse.Status == SIPResponseStatusCodesEnum.Accepted)
+                    {
+                        logger.LogInformation("Call transfer was accepted by remote server.");
+                        transferAccepted.TrySetResult(true);
+                    }
+                    else
+                    {
+                        transferAccepted.TrySetResult(false);
+                    }
+
+                    return Task.FromResult(SocketError.Success);
+                };
+
+                referTx.NonInviteTransactionFinalResponseReceived += referTxStatusHandler;
+                referTx.SendRequest();
+
+                await Task.WhenAny(transferAccepted.Task, Task.Delay((int)timeout.TotalMilliseconds, ct)).ConfigureAwait(false);
+
+                referTx.NonInviteTransactionFinalResponseReceived -= referTxStatusHandler;
+
+                if (transferAccepted.Task.IsCompleted)
+                {
+                    return transferAccepted.Task.Result;
+                }
+                else
+                {
+                    logger.LogWarning($"Call transfer request timed out after {timeout.TotalMilliseconds}ms.");
+                    return false;
+                }
+            }
+        }
+
+        /// <summary>
+        /// Handler for when an in dialog request is received on an established call.
+        /// Typical types of request will be re-INVITES for things like putting a call on or
+        /// off hold and REFER requests for transfers. Some in dialog request types, such 
+        /// as re-INVITES have specific events so they can be bubbled up to the 
+        /// application to deal with.
+        /// </summary>
+        /// <param name="sipRequest">The in dialog request received.</param>
+        private async Task DialogRequestReceivedAsync(SIPRequest sipRequest)
+        {
+            if (sipRequest.Method == SIPMethodsEnum.BYE)
+            {
+                logger.LogInformation($"Remote call party hungup {sipRequest.StatusLine}.");
+                Dialogue.DialogueState = SIPDialogueStateEnum.Terminated;
+
+                SIPNonInviteTransaction byeTx = new SIPNonInviteTransaction(m_transport, sipRequest, null);
+                byeTx.SendResponse(SIPResponse.GetResponse(sipRequest, SIPResponseStatusCodesEnum.Ok, null));
+
+                CallEnded();
+            }
+            else if (sipRequest.Method == SIPMethodsEnum.INVITE)
+            {
+                logger.LogDebug($"Re-INVITE request received {sipRequest.StatusLine}.");
+
+                UASInviteTransaction reInviteTransaction = new UASInviteTransaction(m_transport, sipRequest, m_outboundProxy);
+
+                try
+                {
+                    MediaSession.setRemoteDescription(new RTCSessionDescription { sdp = SDP.ParseSDPDescription(sipRequest.Body), type = RTCSdpType.offer });
+
+                    CheckRemotePartyHoldCondition(MediaSession.remoteDescription.sdp);
+
+                    var answerSdp = await MediaSession.createAnswer(null).ConfigureAwait(false);
+
+                    Dialogue.RemoteSDP = sipRequest.Body;
+                    Dialogue.SDP = answerSdp.ToString();
+                    Dialogue.RemoteCSeq = sipRequest.Header.CSeq;
+
+                    var okResponse = reInviteTransaction.GetOkResponse(SDP.SDP_MIME_CONTENTTYPE, Dialogue.SDP);
+                    reInviteTransaction.SendFinalResponse(okResponse);
+                }
+                catch (Exception ex)
+                {
+                    logger.LogError(ex, "MediaSession can't process the re-INVITE request.");
+
+                    if (OnReinviteRequest == null)
+                    {
+                        // The application isn't prepared to accept re-INVITE requests and we can't work out what it was for. 
+                        // We'll reject as gently as we can to try and not lose the call.
+                        SIPResponse notAcceptableResponse = SIPResponse.GetResponse(sipRequest, SIPResponseStatusCodesEnum.NotAcceptable, null);
+                        reInviteTransaction.SendFinalResponse(notAcceptableResponse);
+                    }
+                    else
+                    {
+                        // The application is going to handle the re-INVITE request. We'll send a Trying response as a precursor.
+                        SIPResponse tryingResponse = SIPResponse.GetResponse(sipRequest, SIPResponseStatusCodesEnum.Trying, null);
+                        await reInviteTransaction.SendProvisionalResponse(tryingResponse).ConfigureAwait(false);
+                        OnReinviteRequest.Invoke(reInviteTransaction);
+                    }
+                }
+            }
+            else if (sipRequest.Method == SIPMethodsEnum.OPTIONS)
+            {
+                //Log_External(new SIPMonitorConsoleEvent(SIPMonitorServerTypesEnum.AppServer, SIPMonitorEventTypesEnum.DialPlan, "OPTIONS request for established dialogue " + dialogue.DialogueName + ".", dialogue.Owner));
+                SIPResponse okResponse = SIPResponse.GetResponse(sipRequest, SIPResponseStatusCodesEnum.Ok, null);
+                okResponse.Body = Dialogue.RemoteSDP;
+                okResponse.Header.ContentLength = okResponse.Body.Length;
+                okResponse.Header.ContentType = m_sdpContentType;
+                await SendResponseAsync(okResponse).ConfigureAwait(false);
+            }
+            else if (sipRequest.Method == SIPMethodsEnum.MESSAGE)
+            {
+                //Log_External(new SIPMonitorConsoleEvent(SIPMonitorServerTypesEnum.AppServer, SIPMonitorEventTypesEnum.DialPlan, "MESSAGE for call " + sipRequest.URI.ToString() + ": " + sipRequest.Body + ".", dialogue.Owner));
+                SIPResponse okResponse = SIPResponse.GetResponse(sipRequest, SIPResponseStatusCodesEnum.Ok, null);
+                await m_transport.SendResponseAsync(okResponse).ConfigureAwait(false);
+            }
+            else if (sipRequest.Method == SIPMethodsEnum.REFER)
+            {
+                if (sipRequest.Header.ReferTo.IsNullOrBlank())
+                {
+                    // A REFER request must have a Refer-To header.
+                    //Log_External(new SIPMonitorConsoleEvent(SIPMonitorServerTypesEnum.AppServer, SIPMonitorEventTypesEnum.DialPlan, "Bad REFER request, no Refer-To header.", dialogue.Owner));
+                    SIPResponse invalidResponse = SIPResponse.GetResponse(sipRequest, SIPResponseStatusCodesEnum.BadRequest, "Missing mandatory Refer-To header");
+                    await SendResponseAsync(invalidResponse).ConfigureAwait(false);
+                }
+                else
+                {
+                    //TODO: Add handling logic for in transfer requests from the remote call party.
+                }
+            }
+            else if (sipRequest.Method == SIPMethodsEnum.NOTIFY)
+            {
+                SIPResponse okResponse = SIPResponse.GetResponse(sipRequest, SIPResponseStatusCodesEnum.Ok, null);
+                await SendResponseAsync(okResponse).ConfigureAwait(false);
+
+                if (sipRequest.Body?.Length > 0 && sipRequest.Header.ContentType?.Contains(m_sipReferContentType) == true)
+                {
+                    OnTransferNotify?.Invoke(sipRequest.Body);
+                }
+            }
+        }
+
+        /// <summary>
+        /// Sends a re-INVITE request to the remote call party with the supplied SDP.
+        /// </summary>
+        private void SendReInviteRequest(SDP sdp)
+        {
+            if (Dialogue == null)
+            {
+                logger.LogWarning("No dialog available, re-INVITE request cannot be sent.");
+            }
+            else
+            {
+                Dialogue.SDP = sdp.ToString();
+
+                var reinviteRequest = Dialogue.GetInDialogRequest(SIPMethodsEnum.INVITE);
+                reinviteRequest.Header.UserAgent = (!UserAgent.IsNullOrBlank()) ? UserAgent : m_userAgent;
+                reinviteRequest.Header.ContentType = m_sdpContentType;
+                reinviteRequest.Body = sdp.ToString();
+                reinviteRequest.Header.Supported = SIPExtensionHeaders.PRACK;
+
+                if (m_uac != null)
+                {
+                    reinviteRequest.Header.Contact = m_uac.ServerTransaction.TransactionRequest.Header.Contact;
+                    reinviteRequest.SetSendFromHints(m_uac.ServerTransaction.TransactionRequest.LocalSIPEndPoint);
+                }
+                else if (m_uas != null)
+                {
+                    reinviteRequest.Header.Contact = m_uas.ClientTransaction.TransactionFinalResponse.Header.Contact;
+                    reinviteRequest.SetSendFromHints(m_uas.ClientTransaction.TransactionFinalResponse.LocalSIPEndPoint);
+                }
+                else
+                {
+                    reinviteRequest.Header.Contact = new List<SIPContactHeader>() { SIPContactHeader.GetDefaultSIPContactHeader() };
+                }
+
+                UACInviteTransaction reinviteTransaction = new UACInviteTransaction(m_transport, reinviteRequest, m_outboundProxy);
+                reinviteTransaction.SendInviteRequest();
+                reinviteTransaction.UACInviteTransactionFinalResponseReceived += ReinviteRequestFinalResponseReceived;
+            }
+        }
+
+        /// <summary>
+        /// This user agent will check incoming SIP requests for any that match its current dialog.
+        /// </summary>
+        /// <param name="localSIPEndPoint">The local end point the request was received on.</param>
+        /// <param name="remoteEndPoint">The remote end point the request came from.</param>
+        /// <param name="sipRequest">The SIP request.</param>
+        private async Task SIPTransportRequestReceived(SIPEndPoint localSIPEndPoint, SIPEndPoint remoteEndPoint, SIPRequest sipRequest)
+        {
+            if (Dialogue != null)
+            {
+                if (sipRequest.Header.From != null &&
+                    sipRequest.Header.From.FromTag != null &&
+                    sipRequest.Header.To != null &&
+                    sipRequest.Header.To.ToTag != null &&
+                    sipRequest.Header.CallId == Dialogue.CallId)
+                {
+                    try
+                    {
+                        await DialogRequestReceivedAsync(sipRequest).ConfigureAwait(false);
+                    }
+                    catch (Exception excp)
+                    {
+                        // There no point bubbling this exception up. The next class up is the transport layer and
+                        // it doesn't know what to do if a request can't be dealt with.
+                        logger.LogError(excp, $"Exception SIPUserAgent.SIPTransportRequestReceived. {excp.Message}");
+                    }
+                }
+            }
+        }
+
+        /// <summary>
+        /// Handles responses to our re-INVITE requests.
+        /// </summary>
+        /// <param name="localSIPEndPoint">The local end point the response was received on.</param>
+        /// <param name="remoteEndPoint">The remote end point the response came from.</param>
+        /// <param name="sipTransaction">The UAS transaction the response is part of.</param>
+        /// <param name="sipResponse">The SIP response.</param>
+        private Task<SocketError> ReinviteRequestFinalResponseReceived(SIPEndPoint localSIPEndPoint, SIPEndPoint remoteEndPoint, SIPTransaction sipTransaction, SIPResponse sipResponse)
+        {
+            if (sipResponse.Status == SIPResponseStatusCodesEnum.Ok)
+            {
+                // Update the remote party's SDP.
+                Dialogue.RemoteSDP = sipResponse.Body;
+                MediaSession.setRemoteDescription(new RTCSessionDescription { sdp = SDP.ParseSDPDescription(sipResponse.Body), type = RTCSdpType.answer });
+            }
+            else
+            {
+                logger.LogWarning($"Re-INVITE request failed with response {sipResponse.ShortDescription}.");
+            }
+
+            return Task.FromResult(SocketError.Success);
+        }
+
+        /// <summary>
+        /// Takes care of sending a response based on whether the outbound proxy is set or not.
+        /// </summary>
+        /// <param name="response">The response to send.</param>
+        /// <returns>Send result.</returns>
+        private Task<SocketError> SendResponseAsync(SIPResponse response)
+        {
+            if (m_outboundProxy != null)
+            {
+                return m_transport.SendResponseAsync(m_outboundProxy, response);
+            }
+            else
+            {
+                return m_transport.SendResponseAsync(response);
+            }
+        }
+
+        /// <summary>
+        /// Event handler for a client call (one initiated by us) receiving a trying response.
+        /// </summary>
+        /// <param name="uac">The client user agent used to initiate the call.</param>
+        /// <param name="sipResponse">The INVITE trying response.</param>
+        private void ClientCallTryingHandler(ISIPClientUserAgent uac, SIPResponse sipResponse)
+        {
+            if (ClientCallTrying != null)
+            {
+                ClientCallTrying(uac, sipResponse);
+            }
+            else
+            {
+                logger.LogInformation($"Call attempt to {m_uac.CallDescriptor.Uri} received a trying response {sipResponse.ShortDescription}.");
+            }
+        }
+
+        /// <summary>
+        /// Event handler for a client call (one initiated by us) receiving an in progress response.
+        /// </summary>
+        /// <param name="uac">The client user agent used to initiate the call.</param>
+        /// <param name="sipResponse">The INVITE ringing response.</param>
+        private void ClientCallRingingHandler(ISIPClientUserAgent uac, SIPResponse sipResponse)
+        {
+            if (ClientCallRinging != null)
+            {
+                ClientCallRinging(uac, sipResponse);
+            }
+            else
+            {
+                logger.LogInformation($"Call attempt to {m_uac.CallDescriptor.Uri} received a ringing response {sipResponse.ShortDescription}.");
+            }
+        }
+
+        /// <summary>
+        /// Event handler for a client call (one initiated by us) failing.
+        /// </summary>
+        /// <param name="uac">The client user agent used to initiate the call.</param>
+        /// <param name="errorMessage">An error message indicating the reason for the failure.</param>
+        private void ClientCallFailedHandler(ISIPClientUserAgent uac, string errorMessage)
+        {
+            logger.LogWarning($"Call attempt to {m_uac.CallDescriptor.Uri} failed with {errorMessage}.");
+
+            ClientCallFailed?.Invoke(uac, errorMessage);
+        }
+
+        /// <summary>
+        /// Event handler for a client call (one initiated by us) being answered.
+        /// </summary>
+        /// <param name="uac">The client user agent used to initiate the call.</param>
+        /// <param name="sipResponse">The INVITE success response.</param>
+        private async void ClientCallAnsweredHandler(ISIPClientUserAgent uac, SIPResponse sipResponse)
+        {
+            if (sipResponse.StatusCode >= 200 && sipResponse.StatusCode <= 299)
+            {
+                // Only set the remote RTP end point if there hasn't already been a packet received on it.
+                MediaSession.setRemoteDescription(new RTCSessionDescription { sdp = SDP.ParseSDPDescription(sipResponse.Body), type = RTCSdpType.answer });
+                await MediaSession.Start().ConfigureAwait(false);
+
+                Dialogue.DialogueState = SIPDialogueStateEnum.Confirmed;
+
+                logger.LogInformation($"Call attempt to {m_uac.CallDescriptor.Uri} was answered.");
+
+                ClientCallAnswered?.Invoke(uac, sipResponse);
+            }
+            else
+            {
+                logger.LogDebug($"Call attempt was answered with failure response {sipResponse.ShortDescription}.");
+                ClientCallFailed?.Invoke(uac, sipResponse.ReasonPhrase);
+                CallEnded();
+            }
+        }
+
+        /// <summary>
+        /// Builds the REFER request to initiate a blind transfer on an established call.
+        /// </summary>
+        /// <param name="referToUri">The SIP URI to transfer the call to.</param>
+        /// <returns>A SIP REFER request.</returns>
+        private SIPRequest GetReferRequest(SIPURI referToUri)
+        {
+            SIPRequest referRequest = Dialogue.GetInDialogRequest(SIPMethodsEnum.REFER);
+            referRequest.Header.ReferTo = referToUri.ToString();
+            referRequest.Header.Supported = SIPExtensionHeaders.NO_REFER_SUB;
+            referRequest.Header.Contact = new List<SIPContactHeader> { SIPContactHeader.GetDefaultSIPContactHeader() };
+            return referRequest;
+        }
+
+        /// <summary>
+        /// Builds the REFER request to initiate an attended transfer on an established call.
+        /// </summary>
+        /// <param name="target">A target dialogue representing the Transferee.</param>
+        /// <returns>A SIP REFER request.</returns>
+        private SIPRequest GetReferRequest(SIPDialogue target)
+        {
+            SIPRequest referRequest = Dialogue.GetInDialogRequest(SIPMethodsEnum.REFER);
+            SIPURI targetUri = target.RemoteTarget.CopyOf();
+            referRequest.Header.Contact = new List<SIPContactHeader> { SIPContactHeader.GetDefaultSIPContactHeader() };
+
+            SIPParameters replacesHeaders = new SIPParameters();
+
+            if (target.Direction == SIPCallDirection.Out)
+            {
+                replacesHeaders.Set("Replaces", SIPEscape.SIPURIParameterEscape($"{target.CallId};to-tag={target.RemoteTag};from-tag={target.LocalTag}"));
+                var from = new SIPUserField(target.LocalUserField.Name, target.LocalUserField.URI.CopyOf(), null);
+                referRequest.Header.ReferredBy = from.ToString();
+            }
+            else
+            {
+                replacesHeaders.Set("Replaces", SIPEscape.SIPURIParameterEscape($"{target.CallId};to-tag={target.RemoteTag};from-tag={target.LocalTag}"));
+                var from = new SIPUserField(target.RemoteUserField.Name, target.RemoteUserField.URI.CopyOf(), null);
+                referRequest.Header.ReferredBy = from.ToString();
+            }
+
+            targetUri.Headers = replacesHeaders;
+            var referTo = new SIPUserField(null, targetUri, null);
+            referRequest.Header.ReferTo = referTo.ToString();
+
+            return referRequest;
+        }
+
+        /// <summary>
+        /// The current call has ended. Reset the state of the user agent.
+        /// </summary>
+        private void CallEnded()
+        {
+            var dialogue = Dialogue;
+
+            m_uac = null;
+            m_uas = null;
+
+            if (MediaSession != null && !MediaSession.IsClosed)
+            {
+                MediaSession.Close("normal");
+                MediaSession = null;
+            }
+
+            OnCallHungup?.Invoke(dialogue);
+        }
+
+        /// <summary>
+        /// Processes an in-dialog SDP offer from the remote party to check whether the 
+        /// call hold status has changed.
+        /// </summary>
+        /// <param name="remoteSDP">The in-dialog SDP received from he remote party.</param>
+        private void CheckRemotePartyHoldCondition(SDP remoteSDP)
+        {
+            var mediaStreamStatus = remoteSDP.GetMediaStreamStatus(SDPMediaTypesEnum.audio, 0);
+
+            if (mediaStreamStatus == MediaStreamStatusEnum.SendOnly)
+            {
+                if (!IsOnRemoteHold)
+                {
+                    IsOnRemoteHold = true;
+                    RemotePutOnHold?.Invoke();
+                }
+            }
+            else if (mediaStreamStatus == MediaStreamStatusEnum.SendRecv && IsOnRemoteHold)
+            {
+                if (IsOnRemoteHold)
+                {
+                    IsOnRemoteHold = false;
+                    RemoteTookOffHold?.Invoke();
+                }
+            }
+        }
+
+        /// <summary>
+        /// Adjusts our SDP offer for a change to the local on hold state.
+        /// </summary>
+        /// <param name="localSDP">Our SDP prior to the on hold adjustment. The SDP object
+        /// will be updated in place for the on hold changes.</param>
+        private void SetLocalSdpForOnHoldState(ref SDP localSDP)
+        {
+            foreach (var mediaAnnouncement in localSDP.Media)
+            {
+                if (IsOnLocalHold && IsOnRemoteHold)
+                {
+                    mediaAnnouncement.MediaStreamStatus = MediaStreamStatusEnum.None;
+                }
+                else if (!IsOnLocalHold && !IsOnRemoteHold)
+                {
+                    mediaAnnouncement.MediaStreamStatus = MediaStreamStatusEnum.SendRecv;
+                }
+                else
+                {
+                    mediaAnnouncement.MediaStreamStatus =
+                        IsOnLocalHold
+                            ? MediaStreamStatusEnum.SendOnly
+                            : MediaStreamStatusEnum.RecvOnly;
+                }
+            }
+        }
+
+        /// <summary>
+        /// Event handler for RTP events from the remote call party. Fires
+        /// when the event is completed.
+        /// </summary>
+        /// <param name="rtpEvent">The received RTP event.</param>
+        private void OnRemoteRtpEvent(RTPEvent rtpEvent)
+        {
+            if (rtpEvent.EndOfEvent)
+            {
+                OnDtmfTone?.Invoke(rtpEvent.EventID, rtpEvent.Duration);
+            }
+        }
+    }
+}